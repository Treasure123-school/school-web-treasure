import { useState } from 'react';
import { useQuery, useMutation } from '@tanstack/react-query';
import { apiRequest, queryClient } from '@/lib/queryClient';
import { optimisticUpdateItem, optimisticDelete, rollbackOnError } from '@/lib/optimisticUpdates';
import { Card, CardContent, CardHeader, CardTitle } from '@/components/ui/card';
import { Button } from '@/components/ui/button';
import { Input } from '@/components/ui/input';
import { Label } from '@/components/ui/label';
import { Select, SelectContent, SelectItem, SelectTrigger, SelectValue } from '@/components/ui/select';
import { Dialog, DialogContent, DialogHeader, DialogTitle, DialogTrigger } from '@/components/ui/dialog';
import { AlertDialog, AlertDialogAction, AlertDialogCancel, AlertDialogContent, AlertDialogDescription, AlertDialogFooter, AlertDialogHeader, AlertDialogTitle, AlertDialogTrigger } from '@/components/ui/alert-dialog';
import { Table, TableBody, TableCell, TableHead, TableHeader, TableRow } from '@/components/ui/table';
import { Badge } from '@/components/ui/badge';
import { useToast } from '@/hooks/use-toast';
import { useForm } from 'react-hook-form';
import { zodResolver } from '@hookform/resolvers/zod';
import { createStudentSchema, quickCreateStudentSchema, type CreateStudentRequest, type QuickCreateStudentRequest } from '@shared/schema';
import { UserPlus, Edit, Search, Download, Trash2, Shield, ShieldOff, Upload, FileText, Key, AlertTriangle, AlertCircle, GraduationCap, Palette, Briefcase, Info } from 'lucide-react';
import { useAuth } from '@/lib/auth';
import { useSocketIORealtime } from '@/hooks/useSocketIORealtime';
import { ROLE_IDS } from '@/lib/roles';
import { isSeniorSecondaryClass } from '@/lib/utils';

const DEPARTMENTS = [
  { value: 'science', label: 'Science', icon: GraduationCap },
  { value: 'art', label: 'Art', icon: Palette },
  { value: 'commercial', label: 'Commercial', icon: Briefcase },
] as const;

// Use shared schema to prevent frontend/backend drift
type StudentForm = CreateStudentRequest;
type QuickStudentForm = QuickCreateStudentRequest;

export default function StudentManagement() {
  const { toast } = useToast();
  const { user } = useAuth();

  if (!user) {
    return <div>Please log in to access this page.</div>;
  }
  const [isDialogOpen, setIsDialogOpen] = useState(false);
  const [isEditDialogOpen, setIsEditDialogOpen] = useState(false);
  const [editingStudent, setEditingStudent] = useState<any>(null);
  const [searchTerm, setSearchTerm] = useState('');
  const [selectedClass, setSelectedClass] = useState<string>('all');
  const [selectedStudents, setSelectedStudents] = useState<string[]>([]);
  const [isUploadDialogOpen, setIsUploadDialogOpen] = useState(false);
  const [uploadedStudents, setUploadedStudents] = useState<any[]>([]);
  const [csvPreview, setCsvPreview] = useState<any>(null);
  const [isPreviewDialogOpen, setIsPreviewDialogOpen] = useState(false);
  const [formSelectedClassId, setFormSelectedClassId] = useState<number | null>(null);
  const [editFormSelectedClassId, setEditFormSelectedClassId] = useState<number | null>(null);
  const [editFormDepartment, setEditFormDepartment] = useState<string | null>(null);

  const { register, handleSubmit, formState: { errors }, setValue, reset } = useForm<QuickStudentForm>({
    resolver: zodResolver(quickCreateStudentSchema),
    defaultValues: {
      fullName: '',
      gender: undefined,
      dateOfBirth: '',
      classId: undefined,
      department: undefined,
    }
  });

  // Edit form
  const { register: registerEdit, handleSubmit: handleEditSubmit, formState: { errors: editErrors }, setValue: setEditValue, reset: resetEdit } = useForm<StudentForm>({
    resolver: zodResolver(createStudentSchema.partial()),
  });

  // Fetch students
  const { data: students = [], isLoading: loadingStudents } = useQuery({
    queryKey: ['/api/students'],
    queryFn: async () => {
      const response = await apiRequest('GET', '/api/students');
      return await response.json();
    },
  });

  // Enable real-time updates for students
  useSocketIORealtime({ 
    table: 'students', 
    queryKey: ['/api/students']
  });

  // Fetch classes
  const { data: classes = [] } = useQuery({
    queryKey: ['/api/classes'],
    queryFn: async () => {
      const response = await apiRequest('GET', '/api/classes');
      return await response.json();
    },
  });

  // Helper to check if a class is a senior secondary class (SS1-SS3, SSS1-SSS3)
  const isSeniorClass = (className: string | undefined) => {
    return isSeniorSecondaryClass(className);
  };
  
  // Get the selected class object for the create form (must be after classes query)
  const formSelectedClass = classes.find((c: any) => c.id === formSelectedClassId);
  const requiresDepartment = isSeniorClass(formSelectedClass?.name);
  
  // Get the selected class object for the edit form
  const editFormSelectedClass = classes.find((c: any) => c.id === editFormSelectedClassId);
  const editRequiresDepartment = isSeniorClass(editFormSelectedClass?.name);

  // Fetch users (for parents)
  const { data: parents = [] } = useQuery({
    queryKey: ['/api/users', 'parent'],
    queryFn: async () => {
      const response = await apiRequest('GET', '/api/users?role=Parent');
      return await response.json();
    },
  });

  // Fetch all users to get student user info
  const { data: users = [] } = useQuery({
    queryKey: ['/api/users'],
    queryFn: async () => {
      const response = await apiRequest('GET', '/api/users');
      return await response.json();
    },
  });

  // Create student mutation
  const [createdCredentials, setCreatedCredentials] = useState<any>(null);

  const createStudentMutation = useMutation({
    mutationFn: async (data: QuickStudentForm) => {
      // Parse full name into first and last name
      const nameParts = data.fullName.trim().split(/\s+/);
      const firstName = nameParts[0] || '';
      const lastName = nameParts.slice(1).join(' ') || nameParts[0] || '';
      
      // Auto-set admission date to today
      const today = new Date().toISOString().split('T')[0];
      
      // Create student - email, password, username, and admissionNumber are auto-generated by backend
      const studentResponse = await apiRequest('POST', '/api/students', {
        firstName,
        lastName,
        dateOfBirth: data.dateOfBirth,
        gender: data.gender,
        classId: data.classId,
        admissionDate: today,
        department: data.department || undefined,
      });

      if (!studentResponse.ok) {
        const errorData = await studentResponse.json();
        throw new Error(errorData.message || 'Failed to create student');
      }
      return await studentResponse.json();
    },
    onSuccess: (data) => {
      // Store generated credentials to show to admin
      if (data.credentials) {
        setCreatedCredentials(data.credentials);
      }
      toast({
        title: 'Success',
        description: data.parentCreated 
          ? 'Student and Parent accounts created successfully!' 
          : 'Student created successfully with auto-generated credentials',
      });
      queryClient.invalidateQueries({ queryKey: ['/api/students'] });
      queryClient.invalidateQueries({ queryKey: ['/api/users'] });
      setIsDialogOpen(false);
      reset();
      setFormSelectedClassId(null); // Reset form class selection
    },
    onError: (error: Error) => {
      toast({
        title: 'Error',
        description: error.message || 'Failed to create student',
        variant: 'destructive',
      });
    },
  });

  const onSubmit = (data: QuickStudentForm) => {
    createStudentMutation.mutate(data);
  };

  // Update student mutation
  const updateStudentMutation = useMutation({
    mutationFn: async ({ id, data }: { id: string; data: Partial<StudentForm> }) => {
      const response = await apiRequest('PATCH', `/api/students/${id}`, data);
      if (!response.ok) {
        const errorData = await response.json();
        throw new Error(errorData.message || 'Failed to update student');
      }
      return await response.json();
    },
    onSuccess: () => {
      toast({
        title: 'Success',
        description: 'Student updated successfully',
      });
      queryClient.invalidateQueries({ queryKey: ['/api/students'] });
      queryClient.invalidateQueries({ queryKey: ['/api/users'] });
      setIsEditDialogOpen(false);
      resetEdit();
      setEditingStudent(null);
    },
    onError: (error: Error) => {
      toast({
        title: 'Error',
        description: error.message || 'Failed to update student',
        variant: 'destructive',
      });
    },
  });

  // Block/Unblock student mutation with optimistic update
  const blockStudentMutation = useMutation({
    mutationFn: async ({ id, isActive }: { id: string; isActive: boolean }) => {
      const response = await apiRequest('PATCH', `/api/students/${id}/block`, { isActive });
      if (!response.ok) {
        const errorData = await response.json();
        throw new Error(errorData.message || 'Failed to update student status');
      }
      return await response.json();
    },
    onMutate: async ({ id, isActive }) => {
      const queryKey = ['/api/students'];
      await queryClient.cancelQueries({ queryKey });
      
      const previousData = queryClient.getQueryData(queryKey);
      
      // Update the nested user.isActive field for proper UI feedback
      queryClient.setQueryData(queryKey, (old: any) => {
        if (!old || !Array.isArray(old)) return old;
        return old.map((student: any) =>
          student.id === id
            ? { ...student, isActive, user: { ...student.user, isActive } }
            : student
        );
      });
      
      toast({
        title: isActive ? "Activating..." : "Blocking...",
        description: "Updating student status",
      });
      
      return { previousData };
    },
    onSuccess: (data) => {
      toast({
        title: 'Success',
        description: data.message,
      });
      queryClient.invalidateQueries({ queryKey: ['/api/students'] });
      queryClient.invalidateQueries({ queryKey: ['/api/users'] });
    },
    onError: (error: Error, _, context) => {
      if (context?.previousData) {
        rollbackOnError(['/api/students'], context.previousData);
      }
      toast({
        title: 'Error',
        description: error.message || 'Failed to update student status',
        variant: 'destructive',
      });
    },
  });

  // Delete student mutation with optimistic update
  const deleteStudentMutation = useMutation({
    mutationFn: async (id: string) => {
      const response = await apiRequest('DELETE', `/api/students/${id}`);
      if (!response.ok) {
        const errorData = await response.json();
        throw new Error(errorData.message || 'Failed to delete student');
      }
      // Handle 204 No Content response - don't parse JSON
      if (response.status === 204) return { message: 'Student deleted successfully' };
      // Only parse JSON if there's content
      const contentLength = response.headers.get('content-length');
      if (contentLength && parseInt(contentLength) > 0) {
        return response.json();
      }
      return { message: 'Student deleted successfully' };
    },
    onMutate: async (id) => {
      const queryKey = ['/api/students'];
      const context = await optimisticDelete({ queryKey, idToDelete: id, idField: 'id' });
      
      toast({
        title: "Deleting...",
        description: "Removing student from the system",
      });
      
      return context;
    },
    onSuccess: (data) => {
      toast({
        title: 'Success',
        description: data?.message || 'Student deleted successfully',
      });
      queryClient.invalidateQueries({ queryKey: ['/api/students'] });
      queryClient.invalidateQueries({ queryKey: ['/api/users'] });
    },
    onError: (error: Error, _, context) => {
      if (context?.previousData) {
        rollbackOnError(['/api/students'], context.previousData);
      }
      toast({
        title: 'Error',
        description: error.message || 'Failed to delete student',
        variant: 'destructive',
      });
    },
  });

  // CSV Upload mutation
  const csvUploadMutation = useMutation({
    mutationFn: async (file: File) => {
      const formData = new FormData();
      formData.append('file', file);

      const response = await fetch('/api/students/bulk-upload', {
        method: 'POST',
        headers: {
          'Authorization': `Bearer ${localStorage.getItem('token')}`,
        },
        body: formData,
      });

      if (!response.ok) {
        const errorData = await response.json();
        throw new Error(errorData.message || 'Failed to upload students');
      }
      return await response.json();
    },
    onSuccess: (data) => {
      toast({
        title: 'Upload Successful',
        description: `Created ${data.students?.length || 0} students successfully`,
      });
      setUploadedStudents(data.students || []);
      queryClient.invalidateQueries({ queryKey: ['/api/students'] });
      queryClient.invalidateQueries({ queryKey: ['/api/users'] });
    },
    onError: (error: Error) => {
      toast({
        title: 'Upload Failed',
        description: error.message,
        variant: 'destructive',
      });
    },
  });

  // Generate login slips mutation
  const generateLoginSlipsMutation = useMutation({
    mutationFn: async ({ studentIds, passwords }: { studentIds: string[], passwords?: Record<string, string> }) => {
      const studentsForSlips = enrichedStudents
        .filter((s: any) => studentIds.includes(s.id))
        .map((s: any) => ({
          firstName: s.user?.firstName || '',
          lastName: s.user?.lastName || '',
          roleId: ROLE_IDS.STUDENT,
          username: s.user?.username || '',
          password: passwords?.[s.id] || 'Contact Admin',
        }));

      const response = await fetch('/api/users/generate-login-slips', {
        method: 'POST',
        headers: {
          'Content-Type': 'application/json',
          'Authorization': `Bearer ${localStorage.getItem('token')}`,
        },
        body: JSON.stringify({ users: studentsForSlips }),
      });

      if (!response.ok) {
        throw new Error('Failed to generate login slips');
      }
      const blob = await response.blob();
      const url = window.URL.createObjectURL(blob);
      const a = document.createElement('a');
      a.href = url;
      a.download = `THS-Login-Slips-${new Date().toISOString().split('T')[0]}.pdf`;
      document.body.appendChild(a);
      a.click();
      window.URL.revokeObjectURL(url);
      document.body.removeChild(a);
    },
    onSuccess: () => {
      toast({
        title: 'Login Slips Generated',
        description: 'PDF downloaded successfully',
      });
      setSelectedStudents([]);
    },
    onError: (error: Error) => {
      toast({
        title: 'Error',
        description: error.message || 'Failed to generate login slips',
        variant: 'destructive',
      });
    },
  });

  const onEditSubmit = (data: Partial<StudentForm>) => {
    if (editingStudent) {
      updateStudentMutation.mutate({ id: editingStudent.id, data });
    }
  };

  const handleEditClick = (student: any) => {
    setEditingStudent(student);
    // Track class and department for conditional rendering
    setEditFormSelectedClassId(student.classId || null);
    setEditFormDepartment(student.department || null);
    // Populate edit form with current student data (email, password, admissionNumber are not editable)
    resetEdit({
      firstName: student.user?.firstName || '',
      lastName: student.user?.lastName || '',
      phone: student.user?.phone || '',
      address: student.user?.address || '',
      dateOfBirth: student.user?.dateOfBirth || '',
      gender: student.user?.gender || undefined,
      classId: student.classId || undefined,
      parentId: student.parentId || undefined,
      admissionDate: student.admissionDate || '',
      emergencyContact: student.emergencyContact || '',
      medicalInfo: student.medicalInfo || '',
      guardianName: student.guardianName || '',
      department: student.department || undefined,
    });
    setIsEditDialogOpen(true);
  };

  const handleBlockToggle = (student: any) => {
    const newActiveStatus = !student.user?.isActive;
    blockStudentMutation.mutate({ id: student.id, isActive: newActiveStatus });
  };

  const handleDeleteStudent = (studentId: string) => {
    deleteStudentMutation.mutate(studentId);
  };

  const handleCSVUpload = async (event: React.ChangeEvent<HTMLInputElement>) => {
    const file = event.target.files?.[0];
    if (file) {
      if (!file.name.endsWith('.csv')) {
        toast({
          title: 'Invalid File',
          description: 'Please upload a CSV file',
          variant: 'destructive',
        });
        return;
      }
      // Show preview first
      const formData = new FormData();
      formData.append('file', file);

      try {
        const response = await fetch('/api/students/csv-preview', {
          method: 'POST',
          headers: {
            'Authorization': `Bearer ${localStorage.getItem('token')}`,
          },
          body: formData,
        });

        if (!response.ok) {
          throw new Error('Failed to preview CSV');
        }
        const preview = await response.json();
        setCsvPreview(preview);
        setIsPreviewDialogOpen(true);
      } catch (error) {
        toast({
          title: 'Preview Failed',
          description: error instanceof Error ? error.message : 'Unknown error',
          variant: 'destructive',
        });
      }
      event.target.value = '';
    }
  };

  const handleConfirmCSVImport = async () => {
    if (csvPreview?.valid.length > 0) {
      try {
        // Commit the import
        const response = await fetch('/api/students/csv-commit', {
          method: 'POST',
          headers: {
            'Content-Type': 'application/json',
            'Authorization': `Bearer ${localStorage.getItem('token')}`,
          },
          body: JSON.stringify({ validRows: csvPreview.valid }),
        });

        if (!response.ok) {
          const errorData = await response.json();
          throw new Error(errorData.message || 'Failed to import students');
        }
        const data = await response.json();
        
        // Transform credentials for display
        const transformedCredentials = data.credentials.map((cred: any) => ({
          id: cred.student.id,
          firstName: cred.student.name.split(' ')[0],
          lastName: cred.student.name.split(' ').slice(1).join(' ') || cred.student.name.split(' ')[0],
          username: cred.student.username,
          password: cred.student.password,
          class: cred.student.classCode
        }));

        setUploadedStudents(transformedCredentials);
        setIsPreviewDialogOpen(false);
        setCsvPreview(null);
        
        queryClient.invalidateQueries({ queryKey: ['/api/students'] });
        queryClient.invalidateQueries({ queryKey: ['/api/users'] });
        
        toast({
          title: 'Import Successful',
          description: `Created ${data.successCount} students successfully`,
        });
      } catch (error) {
        toast({
          title: 'Import Failed',
          description: error instanceof Error ? error.message : 'Unknown error occurred',
          variant: 'destructive',
        });
      }
    }
  };

  const handleSelectStudent = (studentId: string) => {
    setSelectedStudents(prev =>
      prev.includes(studentId)
        ? prev.filter(id => id !== studentId)
        : [...prev, studentId]
    );
  };

  const handleSelectAll = () => {
    if (selectedStudents.length === filteredStudents.length) {
      setSelectedStudents([]);
    } else {
      setSelectedStudents(filteredStudents.map((s: any) => s.id));
    }
  };

  const handleGenerateLoginSlips = () => {
    if (selectedStudents.length === 0) {
      toast({
        title: 'No Students Selected',
        description: 'Please select at least one student',
        variant: 'destructive',
      });
      return;
    }
    generateLoginSlipsMutation.mutate({ studentIds: selectedStudents });
  };

  // Get student details with user info
  const enrichedStudents = students.map((student: any) => {
    const user = users.find((u: any) => u.id === student.id);
    const classInfo = classes.find((c: any) => c.id === student.classId);
    const parent = users.find((u: any) => u.id === student.parentId);

    return {
      ...student,
      user,
      class: classInfo,
      parent,
    };
  });

  // Filter students
  const filteredStudents = enrichedStudents.filter((student: any) => {
    const matchesSearch = !searchTerm || 
      student.user?.firstName?.toLowerCase().includes(searchTerm.toLowerCase()) ||
      student.user?.lastName?.toLowerCase().includes(searchTerm.toLowerCase()) ||
      student.admissionNumber?.toLowerCase().includes(searchTerm.toLowerCase());

    const matchesClass = selectedClass === 'all' || student.classId?.toString() === selectedClass;

    return matchesSearch && matchesClass;
  });

  return (
<<<<<<< HEAD
    <>
=======
>>>>>>> 4994eb60
      <div className="space-y-4 sm:space-y-6 p-4 sm:p-6">
        {/* Page Header - Fully Responsive */}
        <div className="flex flex-col gap-3">
          <div>
            <h1 className="text-2xl sm:text-3xl font-bold">Student Management</h1>
            <p className="text-sm sm:text-base text-muted-foreground">Manage student enrollment and information</p>
          </div>
        <div className="flex flex-col sm:flex-row gap-2 sm:gap-3 flex-wrap">
          <Dialog open={isDialogOpen} onOpenChange={setIsDialogOpen}>
          <DialogTrigger asChild>
            <Button className="w-full sm:w-auto" data-testid="button-add-student">
              <UserPlus className="h-4 w-4 mr-2" />
              Add Student
            </Button>
          </DialogTrigger>
          <DialogContent className="max-w-md max-h-[90vh] overflow-y-auto w-[95vw] sm:w-full">
            <DialogHeader>
              <DialogTitle className="text-lg sm:text-xl flex items-center gap-2">
                <UserPlus className="h-5 w-5" />
                Add New Student
              </DialogTitle>
            </DialogHeader>
            <form onSubmit={handleSubmit(onSubmit)} className="space-y-4">
              <div className="p-3 bg-blue-50 dark:bg-blue-900/20 rounded-md border border-blue-200 dark:border-blue-800">
                <div className="flex items-start gap-2">
                  <Info className="h-4 w-4 text-blue-700 dark:text-blue-300 mt-0.5 flex-shrink-0" />
                  <div>
                    <p className="text-sm text-blue-800 dark:text-blue-200 font-medium">
                      Quick Student Onboarding
                    </p>
                    <p className="text-xs text-blue-600 dark:text-blue-300 mt-1">
                      Enter only essential information. Login credentials will be auto-generated. 
                      Student can complete their full profile later.
                    </p>
                  </div>
                </div>
              </div>

              <div>
                <Label htmlFor="fullName" className="text-sm font-medium">Full Name <span className="text-red-500">*</span></Label>
                <Input
                  id="fullName"
                  {...register('fullName')}
                  placeholder="First name and Last name (e.g. John Adebayo)"
                  data-testid="input-fullName"
                  className="mt-1"
                />
                <p className="text-xs text-muted-foreground mt-1">Enter first and last name separated by space</p>
                {errors.fullName && (
                  <p className="text-red-500 text-xs mt-1">{errors.fullName.message}</p>
                )}
              </div>

              <div className="grid grid-cols-2 gap-4">
                <div>
                  <Label htmlFor="gender" className="text-sm font-medium">Gender <span className="text-red-500">*</span></Label>
                  <Select onValueChange={(value) => setValue('gender', value as 'Male' | 'Female' | 'Other')}>
                    <SelectTrigger data-testid="select-gender" className="mt-1">
                      <SelectValue placeholder="Select" />
                    </SelectTrigger>
                    <SelectContent>
                      <SelectItem value="Male">Male</SelectItem>
                      <SelectItem value="Female">Female</SelectItem>
                      <SelectItem value="Other">Other</SelectItem>
                    </SelectContent>
                  </Select>
                  {errors.gender && (
                    <p className="text-red-500 text-xs mt-1">{errors.gender.message}</p>
                  )}
                </div>
                <div>
                  <Label htmlFor="dateOfBirth" className="text-sm font-medium">Date of Birth <span className="text-red-500">*</span></Label>
                  <Input
                    id="dateOfBirth"
                    type="date"
                    {...register('dateOfBirth')}
                    data-testid="input-dateOfBirth"
                    className="mt-1"
                  />
                  {errors.dateOfBirth && (
                    <p className="text-red-500 text-xs mt-1">{errors.dateOfBirth.message}</p>
                  )}
                </div>
              </div>

              <div>
                <Label htmlFor="classId" className="text-sm font-medium">Class <span className="text-red-500">*</span></Label>
                <Select onValueChange={(value) => {
                  const classId = parseInt(value);
                  setValue('classId', classId);
                  setFormSelectedClassId(classId);
                  const cls = classes.find((c: any) => c.id === classId);
                  if (!isSeniorClass(cls?.name)) {
                    setValue('department', null);
                  }
                }}>
                  <SelectTrigger data-testid="select-class" className="mt-1">
                    <SelectValue placeholder="Select class" />
                  </SelectTrigger>
                  <SelectContent>
                    {classes.map((cls: any) => (
                      <SelectItem key={cls.id} value={cls.id.toString()}>
                        {cls.name}
                      </SelectItem>
                    ))}
                  </SelectContent>
                </Select>
                {errors.classId && (
                  <p className="text-red-500 text-xs mt-1">{errors.classId.message}</p>
                )}
              </div>

              {requiresDepartment && (
                <div className="p-3 bg-orange-50 dark:bg-orange-900/20 rounded-md border border-orange-200 dark:border-orange-800">
                  <div className="flex items-start gap-2 mb-3">
                    <GraduationCap className="h-4 w-4 text-orange-700 dark:text-orange-300 mt-0.5 flex-shrink-0" />
                    <div>
                      <p className="text-sm text-orange-800 dark:text-orange-200 font-medium">
                        Department Required for Senior Secondary
                      </p>
                      <p className="text-xs text-orange-600 dark:text-orange-300 mt-1">
                        This determines which subjects will be auto-assigned.
                      </p>
                    </div>
                  </div>
                  <div>
                    <Label htmlFor="department" className="text-sm font-medium">Department <span className="text-red-500">*</span></Label>
                    <Select onValueChange={(value) => setValue('department', value as 'science' | 'art' | 'commercial')}>
                      <SelectTrigger data-testid="select-department" className="mt-1">
                        <SelectValue placeholder="Select department" />
                      </SelectTrigger>
                      <SelectContent>
                        {DEPARTMENTS.map((dept) => {
                          const Icon = dept.icon;
                          return (
                            <SelectItem key={dept.value} value={dept.value}>
                              <div className="flex items-center gap-2">
                                <Icon className="h-4 w-4" />
                                {dept.label}
                              </div>
                            </SelectItem>
                          );
                        })}
                      </SelectContent>
                    </Select>
                    {errors.department && (
                      <p className="text-red-500 text-xs mt-1">{errors.department.message}</p>
                    )}
                  </div>
                </div>
              )}

              <div className="flex justify-end gap-2 pt-2">
                <Button type="button" variant="outline" onClick={() => {
                  setIsDialogOpen(false);
                  reset();
                  setFormSelectedClassId(null);
                }}>
                  Cancel
                </Button>
                <Button 
                  type="submit" 
                  disabled={createStudentMutation.isPending}
                  data-testid="button-submit-student"
                >
                  {createStudentMutation.isPending ? 'Creating...' : 'Create Student'}
                </Button>
              </div>
            </form>
          </DialogContent>
        </Dialog>

          <div className="relative w-full sm:w-auto">
            <input
              type="file"
              accept=".csv"
              onChange={handleCSVUpload}
              className="hidden"
              id="csv-upload"
              data-testid="input-csv-upload"
            />
            <Button
              onClick={() => document.getElementById('csv-upload')?.click()}
              variant="outline"
              className="w-full sm:w-auto"
              disabled={csvUploadMutation.isPending}
              data-testid="button-bulk-upload"
            >
              <Upload className="h-4 w-4 mr-2" />
              {csvUploadMutation.isPending ? 'Uploading...' : 'Bulk Upload CSV'}
            </Button>
          </div>

          <Button
            onClick={handleGenerateLoginSlips}
            variant="secondary"
            className="w-full sm:w-auto"
            disabled={selectedStudents.length === 0 || generateLoginSlipsMutation.isPending}
            data-testid="button-generate-slips"
          >
            <FileText className="h-4 w-4 mr-2" />
            {generateLoginSlipsMutation.isPending ? 'Generating...' : `Generate Login Slips (${selectedStudents.length})`}
          </Button>
        </div>

        {/* Generated Credentials Dialog - Enhanced with Parent Credentials */}
        <Dialog open={!!createdCredentials} onOpenChange={() => setCreatedCredentials(null)}>
          <DialogContent className="max-w-2xl max-h-[90vh] overflow-y-auto">
            <DialogHeader>
              <DialogTitle className="text-lg flex items-center gap-2">
                <Key className="h-5 w-5 text-green-600" />
                {createdCredentials?.parent ? 'Student & Parent Accounts Created!' : 'Student Created Successfully!'}
              </DialogTitle>
            </DialogHeader>
            <div className="space-y-4">
              {/* Student Credentials */}
              <div className="p-4 bg-blue-50 dark:bg-blue-900/20 rounded-lg border border-blue-200 dark:border-blue-800">
                <p className="text-sm text-blue-800 dark:text-blue-200 font-medium mb-3 flex items-center gap-2">
                  <UserPlus className="h-4 w-4" />
                  Student Login Credentials:
                </p>
                <div className="space-y-2">
                  <div>
                    <p className="text-xs text-muted-foreground">Username:</p>
                    <p className="font-mono text-sm font-bold">{createdCredentials?.student?.username}</p>
                  </div>
                  <div>
                    <p className="text-xs text-muted-foreground">Password:</p>
                    <p className="font-mono text-sm font-bold">{createdCredentials?.student?.password}</p>
                  </div>
                </div>
              </div>

              {/* Parent Credentials - Only show if parent was auto-created */}
              {createdCredentials?.parent && (
                <div className="p-4 bg-green-50 dark:bg-green-900/20 rounded-lg border border-green-200 dark:border-green-800">
                  <p className="text-sm text-green-800 dark:text-green-200 font-medium mb-3 flex items-center gap-2">
                    <UserPlus className="h-4 w-4" />
                    Parent Login Credentials (Auto-Created):
                  </p>
                  <div className="space-y-2">
                    <div>
                      <p className="text-xs text-muted-foreground">Username:</p>
                      <p className="font-mono text-sm font-bold">{createdCredentials?.parent?.username}</p>
                    </div>
                    <div>
                      <p className="text-xs text-muted-foreground">Password:</p>
                      <p className="font-mono text-sm font-bold">{createdCredentials?.parent?.password}</p>
                    </div>
                  </div>
                </div>
              )}

              <div className="p-3 bg-yellow-50 dark:bg-yellow-900/20 rounded-md border border-yellow-200 dark:border-yellow-800">
                <div className="flex items-start gap-2">
                  <AlertTriangle className="h-4 w-4 text-yellow-700 dark:text-yellow-300 mt-0.5 flex-shrink-0" />
                  <p className="text-xs text-yellow-800 dark:text-yellow-200">
                    <strong>Important:</strong> Save these credentials immediately! The passwords will not be shown again. 
                    Both accounts must change their passwords on first login.
                  </p>
                </div>
              </div>

              <div className="flex flex-wrap justify-end gap-2">
                <Button
                  onClick={() => {
                    // Copy all credentials to clipboard
                    let text = `=== STUDENT CREDENTIALS ===\nUsername: ${createdCredentials?.student?.username}\nPassword: ${createdCredentials?.student?.password}`;

                    if (createdCredentials?.parent) {
                      text += `\n\n=== PARENT CREDENTIALS ===\nUsername: ${createdCredentials?.parent?.username}\nPassword: ${createdCredentials?.parent?.password}`;
                    }

        {/* CSV Preview Dialog */}
        <Dialog open={isPreviewDialogOpen} onOpenChange={setIsPreviewDialogOpen}>
          <DialogContent className="max-w-4xl max-h-[90vh] overflow-y-auto">
            <DialogHeader>
              <DialogTitle className="flex items-center gap-2">
                <AlertCircle className="h-5 w-5 text-blue-600" />
                CSV Import Preview
              </DialogTitle>
            </DialogHeader>
            {csvPreview && (
              <div className="space-y-4">
                {/* Summary */}
                <div className="grid grid-cols-2 sm:grid-cols-4 gap-3">
                  <Card className="p-3">
                    <p className="text-xs text-muted-foreground">Total Rows</p>
                    <p className="text-2xl font-bold">{csvPreview.summary.total}</p>
                  </Card>
                  <Card className="p-3 border-green-200">
                    <p className="text-xs text-muted-foreground">Valid</p>
                    <p className="text-2xl font-bold text-green-600">{csvPreview.summary.validCount}</p>
                  </Card>
                  <Card className="p-3 border-red-200">
                    <p className="text-xs text-muted-foreground">Invalid</p>
                    <p className="text-2xl font-bold text-red-600">{csvPreview.summary.invalidCount}</p>
                  </Card>
                  <Card className="p-3 border-blue-200">
                    <p className="text-xs text-muted-foreground">New Parents</p>
                    <p className="text-2xl font-bold text-blue-600">{csvPreview.summary.newParents}</p>
                  </Card>
                </div>

                {/* Invalid Rows Warning */}
                {csvPreview.invalid.length > 0 && (
                  <div className="p-3 bg-red-50 dark:bg-red-900/20 rounded-md border border-red-200">
                    <div className="flex items-start gap-2">
                      <AlertTriangle className="h-4 w-4 text-red-700 mt-0.5" />
                      <div className="flex-1">
                        <p className="text-sm text-red-800 dark:text-red-200 font-medium">
                          {csvPreview.invalid.length} Invalid Rows Found
                        </p>
                        <div className="mt-2 space-y-1">
                          {csvPreview.invalid.slice(0, 5).map((item: any) => (
                            <p key={item.row} className="text-xs text-red-600">
                              Row {item.row}: {item.errors.join(', ')}
                            </p>
                          ))}
                          {csvPreview.invalid.length > 5 && (
                            <p className="text-xs text-red-600">
                              ...and {csvPreview.invalid.length - 5} more
                            </p>
                          )}
                        </div>
                      </div>
                    </div>
                  </div>
                )}

                {/* Valid Rows Preview */}
                {csvPreview.valid.length > 0 && (
                  <div>
                    <h3 className="font-medium mb-2">Valid Rows Preview (first 10)</h3>
                    <div className="border rounded-md overflow-x-auto">
                      <Table>
                        <TableHeader>
                          <TableRow>
                            <TableHead>Name</TableHead>
                            <TableHead>Class</TableHead>
                            <TableHead>DOB</TableHead>
                            <TableHead>Parent</TableHead>
                            <TableHead>Status</TableHead>
                          </TableRow>
                        </TableHeader>
                        <TableBody>
                          {csvPreview.valid.slice(0, 10).map((item: any) => (
                            <TableRow key={item.row}>
                              <TableCell>{item.data.fullName}</TableCell>
                              <TableCell>
                                <Badge variant="secondary">{item.data.classCode}</Badge>
                              </TableCell>
                              <TableCell className="text-xs">{item.data.dob}</TableCell>
                              <TableCell className="text-xs">
                                {item.data.parentEmail || item.data.parentPhone || 'N/A'}
                              </TableCell>
                              <TableCell>
                                {item.parentExists ? (
                                  <Badge variant="outline" className="text-xs">Link Existing</Badge>
                                ) : (
                                  <Badge variant="default" className="text-xs bg-blue-600">Create New</Badge>
                                )}
                              </TableCell>
                            </TableRow>
                          ))}
                        </TableBody>
                      </Table>
                    </div>
                  </div>
                )}

                {/* Actions */}
                <div className="flex justify-end gap-2">
                  <Button variant="outline" onClick={() => setIsPreviewDialogOpen(false)}>
                    Cancel
                  </Button>
                  <Button
                    onClick={handleConfirmCSVImport}
                    disabled={csvPreview.valid.length === 0}
                  >
                    Import {csvPreview.valid.length} Students
                  </Button>
                </div>
              </div>
            )}
          </DialogContent>
        </Dialog>


                    navigator.clipboard.writeText(text);
                    toast({
                      title: "Copied!",
                      description: "All credentials copied to clipboard",
                    });
                  }}
                  variant="outline"
                  className="flex items-center gap-2"
                  data-testid="button-copy-credentials"
                >
                  <FileText className="h-4 w-4" />
                  Copy All
                </Button>
                <Button
                  onClick={() => {
                    // Print/Download credentials as PDF
                    const printWindow = window.open('', '_blank');
                    if (printWindow) {
                      printWindow.document.write(`
                        <html>
                          <head>
                            <title>THS Portal Login Credentials</title>
                            <style>
                              body { font-family: Arial, sans-serif; padding: 40px; }
                              .header { text-align: center; margin-bottom: 30px; }
                              .section { margin: 20px 0; padding: 20px; border: 2px solid #ddd; border-radius: 8px; }
                              .student { border-color: #3b82f6; }
                              .parent { border-color: #22c55e; }
                              h1 { color: #1e40af; }
                              h2 { margin-top: 0; }
                              .credential { margin: 10px 0; }
                              .label { font-weight: bold; }
                              .value { font-family: monospace; font-size: 16px; }
                              .warning { background: #fef3c7; padding: 15px; border-radius: 5px; margin-top: 20px; }
                            </style>
                          </head>
                          <body>
                            <div class="header">
                              <h1>Treasure-Home School Portal</h1>
                              <p>Login Credentials</p>
                            </div>

                            <div class="section student">
                              <h2>Student Login</h2>
                              <div class="credential">
                                <span class="label">Username:</span>
                                <div class="value">${createdCredentials?.student?.username}</div>
                              </div>
                              <div class="credential">
                                <span class="label">Password:</span>
                                <div class="value">${createdCredentials?.student?.password}</div>
                              </div>
                            </div>

                            ${createdCredentials?.parent ? `
                              <div class="section parent">
                                <h2>Parent/Guardian Login</h2>
                                <div class="credential">
                                  <span class="label">Username:</span>
                                  <div class="value">${createdCredentials?.parent?.username}</div>
                                </div>
                                <div class="credential">
                                  <span class="label">Password:</span>
                                  <div class="value">${createdCredentials?.parent?.password}</div>
                                </div>
                              </div>
                            ` : ''}

                            <div class="warning">
                              <strong>Important Notes:</strong>
                              <ul>
                                <li>Keep these credentials safe and secure</li>
                                <li>You must change your password on first login</li>
                                <li>Never share your password with anyone</li>
                                <li>Contact school administration if you forget your password</li>
                              </ul>
                            </div>
                          </body>
                        </html>
                      `);
                      printWindow.document.close();
                      printWindow.print();
                    }
                  }}
                  variant="outline"
                  className="flex items-center gap-2"
                  data-testid="button-print-credentials"
                >
                  <Download className="h-4 w-4" />
                  Print/Download
                </Button>
                <Button onClick={() => setCreatedCredentials(null)} data-testid="button-close-credentials">
                  Done
                </Button>
              </div>
            </div>
          </DialogContent>
        </Dialog>

        {/* Upload Results Dialog */}
        <Dialog open={uploadedStudents.length > 0} onOpenChange={() => setUploadedStudents([])}>
          <DialogContent className="max-w-3xl max-h-[80vh] overflow-y-auto">
            <DialogHeader>
              <DialogTitle className="text-lg">Upload Results</DialogTitle>
            </DialogHeader>
            <div className="space-y-4">
              <p className="text-sm text-muted-foreground">
                Successfully created {uploadedStudents.length} student(s)
              </p>
              <div className="max-h-96 overflow-y-auto">
                <Table>
                  <TableHeader>
                    <TableRow>
                      <TableHead>Name</TableHead>
                      <TableHead>Username</TableHead>
                      <TableHead>Password</TableHead>
                      <TableHead>Class</TableHead>
                    </TableRow>
                  </TableHeader>
                  <TableBody>
                    {uploadedStudents.map((student: any) => (
                      <TableRow key={student.username}>
                        <TableCell>{student.firstName} {student.lastName}</TableCell>
                        <TableCell className="font-mono text-sm">{student.username}</TableCell>
                        <TableCell className="font-mono text-sm">{student.password}</TableCell>
                        <TableCell>{student.class || 'N/A'}</TableCell>
                      </TableRow>
                    ))}
                  </TableBody>
                </Table>
              </div>
              <div className="flex justify-end gap-2">
                <Button
                  onClick={() => {
                    const studentIds = uploadedStudents.map((s: any) => s.id).filter(Boolean);
                    const passwords: Record<string, string> = {};
                    uploadedStudents.forEach((s: any) => {
                      if (s.id && s.password) {
                        passwords[s.id] = s.password;
                      }
                    });
                    if (studentIds.length > 0) {
                      generateLoginSlipsMutation.mutate({ studentIds, passwords });
                      setUploadedStudents([]);
                    }
                  }}
                  data-testid="button-generate-uploaded-slips"
                >
                  <FileText className="h-4 w-4 mr-2" />
                  Generate Login Slips
                </Button>
                <Button variant="outline" onClick={() => setUploadedStudents([])}>
                  Close
                </Button>
              </div>
            </div>
          </DialogContent>
        </Dialog>

        {/* Edit Student Dialog */}
        <Dialog open={isEditDialogOpen} onOpenChange={setIsEditDialogOpen}>
          <DialogContent className="max-w-2xl max-h-[90vh] overflow-y-auto w-[95vw] sm:w-full">
            <DialogHeader>
              <DialogTitle className="text-lg sm:text-xl">Edit Student</DialogTitle>
            </DialogHeader>
            <form onSubmit={handleEditSubmit(onEditSubmit)} className="space-y-3 sm:space-y-4">
              <div className="grid grid-cols-1 sm:grid-cols-2 gap-3 sm:gap-4">
                <div>
                  <Label htmlFor="editFirstName" className="text-sm">First Name</Label>
                  <Input
                    id="editFirstName"
                    {...registerEdit('firstName')}
                    data-testid="input-edit-firstName"
                  />
                  {editErrors.firstName && (
                    <p className="text-red-500 text-sm">{editErrors.firstName.message}</p>
                  )}
                </div>
                <div>
                  <Label htmlFor="editLastName" className="text-sm">Last Name</Label>
                  <Input
                    id="editLastName"
                    {...registerEdit('lastName')}
                    data-testid="input-edit-lastName"
                  />
                  {editErrors.lastName && (
                    <p className="text-red-500 text-sm">{editErrors.lastName.message}</p>
                  )}
                </div>
              </div>

              <div>
                <Label htmlFor="editAdmissionDate" className="text-sm">Date of Admission</Label>
                <Input
                  id="editAdmissionDate"
                  type="date"
                  {...registerEdit('admissionDate')}
                  data-testid="input-edit-admissionDate"
                />
                {editErrors.admissionDate && (
                  <p className="text-red-500 text-sm">{editErrors.admissionDate.message}</p>
                )}
                <p className="text-xs text-muted-foreground mt-1">
                  Note: Email, password, username, and admission number are auto-generated and cannot be edited here.
                </p>
              </div>

              <div className="grid grid-cols-1 sm:grid-cols-2 gap-3 sm:gap-4">
                <div>
                  <Label htmlFor="editDateOfBirth" className="text-sm">Date of Birth</Label>
                  <Input
                    id="editDateOfBirth"
                    type="date"
                    {...registerEdit('dateOfBirth')}
                    data-testid="input-edit-dateOfBirth"
                  />
                  {editErrors.dateOfBirth && (
                    <p className="text-red-500 text-sm">{editErrors.dateOfBirth.message}</p>
                  )}
                </div>
                <div>
                  <Label htmlFor="editGender" className="text-sm">Gender</Label>
                  <Select 
                    value={editingStudent?.user?.gender ?? undefined} 
                    onValueChange={(value) => setEditValue('gender', value as 'Male' | 'Female' | 'Other')}
                  >
                    <SelectTrigger data-testid="select-edit-gender">
                      <SelectValue placeholder="Select gender" />
                    </SelectTrigger>
                    <SelectContent>
                      <SelectItem value="Male">Male</SelectItem>
                      <SelectItem value="Female">Female</SelectItem>
                      <SelectItem value="Other">Other</SelectItem>
                    </SelectContent>
                  </Select>
                  {editErrors.gender && (
                    <p className="text-red-500 text-sm">{editErrors.gender.message}</p>
                  )}
                </div>
              </div>

              <div className="grid grid-cols-1 sm:grid-cols-2 gap-3 sm:gap-4">
                <div>
                  <Label htmlFor="editClassId" className="text-sm">Class</Label>
                  <Select 
                    value={editFormSelectedClassId ? editFormSelectedClassId.toString() : ''} 
                    onValueChange={(value) => {
                      const classId = parseInt(value);
                      setEditValue('classId', classId);
                      setEditFormSelectedClassId(classId);
                      // Clear department when class changes to non-senior
                      const cls = classes.find((c: any) => c.id === classId);
                      if (!isSeniorClass(cls?.name)) {
                        setEditValue('department', null);
                        setEditFormDepartment(null);
                      }
                    }}
                  >
                    <SelectTrigger data-testid="select-edit-class">
                      <SelectValue placeholder="Select class" />
                    </SelectTrigger>
                    <SelectContent>
                      {classes.map((cls: any) => (
                        <SelectItem key={cls.id} value={cls.id.toString()}>
                          {cls.name} ({cls.level})
                        </SelectItem>
                      ))}
                    </SelectContent>
                  </Select>
                  {editErrors.classId && (
                    <p className="text-red-500 text-sm">{editErrors.classId.message}</p>
                  )}
                </div>
                <div>
                  <Label htmlFor="editParentId" className="text-sm">Parent</Label>
                  <Select 
                    value={editingStudent?.parentId || 'none'} 
                    onValueChange={(value) => setEditValue('parentId', value === 'none' ? undefined : value)}
                  >
                    <SelectTrigger data-testid="select-edit-parent">
                      <SelectValue placeholder="Select parent" />
                    </SelectTrigger>
                    <SelectContent>
                      <SelectItem value="none">No Parent</SelectItem>
                      {parents.map((parent: any) => (
                        <SelectItem key={parent.id} value={parent.id}>
                          {parent.firstName} {parent.lastName}
                        </SelectItem>
                      ))}
                    </SelectContent>
                  </Select>
                  {editErrors.parentId && (
                    <p className="text-red-500 text-sm">{editErrors.parentId.message}</p>
                  )}
                </div>
              </div>

              {editRequiresDepartment && (
                <div className="p-3 bg-orange-50 dark:bg-orange-900/20 rounded-md border border-orange-200 dark:border-orange-800">
                  <div className="flex items-start gap-2 mb-3">
                    <GraduationCap className="h-4 w-4 text-orange-700 dark:text-orange-300 mt-0.5" />
                    <div>
                      <p className="text-sm text-orange-800 dark:text-orange-200 font-medium">
                        Department Selection Required
                      </p>
                      <p className="text-xs text-orange-600 dark:text-orange-300 mt-1">
                        Senior secondary students (SS1-SS3) must select a department. This determines which subjects they will be assigned.
                      </p>
                    </div>
                  </div>
                  <div>
                    <Label htmlFor="editDepartment" className="text-sm">Department</Label>
                    <Select 
                      value={editFormDepartment || ''}
                      onValueChange={(value) => {
                        setEditValue('department', value as 'science' | 'art' | 'commercial');
                        setEditFormDepartment(value);
                      }}
                    >
                      <SelectTrigger data-testid="select-edit-department">
                        <SelectValue placeholder="Select department" />
                      </SelectTrigger>
                      <SelectContent>
                        {DEPARTMENTS.map((dept) => {
                          const Icon = dept.icon;
                          return (
                            <SelectItem key={dept.value} value={dept.value}>
                              <div className="flex items-center gap-2">
                                <Icon className="h-4 w-4" />
                                {dept.label}
                              </div>
                            </SelectItem>
                          );
                        })}
                      </SelectContent>
                    </Select>
                    {editErrors.department && (
                      <p className="text-red-500 text-sm">{editErrors.department.message}</p>
                    )}
                  </div>
                </div>
              )}

              <div>
                <Label htmlFor="editEmergencyContact" className="text-sm">Emergency Contact</Label>
                <Input
                  id="editEmergencyContact"
                  {...registerEdit('emergencyContact')}
                  data-testid="input-edit-emergencyContact"
                />
                {editErrors.emergencyContact && (
                  <p className="text-red-500 text-sm">{editErrors.emergencyContact.message}</p>
                )}
              </div>

              <div>
                <Label htmlFor="editPhone" className="text-sm">Phone (Optional)</Label>
                <Input
                  id="editPhone"
                  {...registerEdit('phone')}
                  data-testid="input-edit-phone"
                />
              </div>

              <div>
                <Label htmlFor="editAddress" className="text-sm">Address (Optional)</Label>
                <Input
                  id="editAddress"
                  {...registerEdit('address')}
                  data-testid="input-edit-address"
                />
              </div>

              <div>
                <Label htmlFor="editMedicalInfo" className="text-sm">Medical Information (Optional)</Label>
                <Input
                  id="editMedicalInfo"
                  {...registerEdit('medicalInfo')}
                  data-testid="input-edit-medicalInfo"
                />
              </div>

              <div className="flex justify-end space-x-2">
                <Button type="button" variant="outline" onClick={() => setIsEditDialogOpen(false)}>
                  Cancel
                </Button>
                <Button 
                  type="submit" 
                  disabled={updateStudentMutation.isPending}
                  data-testid="button-update-student"
                >
                  {updateStudentMutation.isPending ? 'Updating...' : 'Update Student'}
                </Button>
              </div>
            </form>
          </DialogContent>
        </Dialog>
        </div>
      </div>

      {/* Filter and Search - Fully Responsive */}
      <Card>
        <CardHeader className="p-4 sm:p-6">
          <CardTitle className="text-base sm:text-lg">Filter Students</CardTitle>
        </CardHeader>
        <CardContent className="p-4 sm:p-6 sm:pt-0">
          <div className="flex flex-col sm:flex-row gap-3 sm:gap-4">
            <div className="flex-1">
              <Label htmlFor="search" className="text-sm">Search</Label>
              <div className="relative mt-1.5">
                <Search className="absolute left-3 top-3 h-4 w-4 text-muted-foreground" />
                <Input
                  id="search"
                  placeholder="Search by name or admission number..."
                  value={searchTerm}
                  onChange={(e) => setSearchTerm(e.target.value)}
                  className="pl-10"
                  data-testid="input-search-students"
                />
              </div>
            </div>
            <div className="w-full sm:w-48">
              <Label htmlFor="classFilter" className="text-sm">Filter by Class</Label>
              <Select value={selectedClass} onValueChange={setSelectedClass}>
                <SelectTrigger className="w-full mt-1.5" data-testid="select-class-filter">
                  <SelectValue />
                </SelectTrigger>
                <SelectContent>
                  <SelectItem value="all">All Classes</SelectItem>
                  {classes.map((cls: any) => (
                    <SelectItem key={cls.id} value={cls.id.toString()}>
                      {cls.name}
                    </SelectItem>
                  ))}
                </SelectContent>
              </Select>
            </div>
          </div>
        </CardContent>
      </Card>

      {/* Students Table - Fully Responsive */}
      <Card>
        <CardHeader className="p-4 sm:p-6">
          <div className="flex flex-col sm:flex-row sm:justify-between sm:items-center gap-3">
            <CardTitle className="text-base sm:text-lg">Students ({filteredStudents.length})</CardTitle>
            <Button variant="outline" size="sm" className="w-full sm:w-auto text-xs sm:text-sm" data-testid="button-export-students">
              <Download className="h-4 w-4 mr-2" />
              Export
            </Button>
          </div>
        </CardHeader>
        <CardContent className="p-3 sm:p-6 sm:pt-0">
          {loadingStudents ? (
            <div className="text-center py-8 text-sm sm:text-base">Loading students...</div>
          ) : (
            <>
              {/* Mobile Card View */}
              <div className="md:hidden space-y-3">
                {filteredStudents.map((student: any) => (
                  <div 
                    key={student.id} 
                    className="border border-border rounded-lg p-4 bg-muted/30"
                    data-testid={`card-student-${student.id}`}
                  >
                    <div className="space-y-3">
                      <div className="flex items-start justify-between">
                        <div className="flex-1 min-w-0">
                          <div className="font-semibold text-sm truncate">
                            {student.user?.firstName} {student.user?.lastName}
                          </div>
                          <div className="text-xs text-muted-foreground truncate">
                            {student.user?.email}
                          </div>
                          <div className="text-xs text-muted-foreground mt-1">
                            {student.admissionNumber}
                          </div>
                        </div>
                        <Badge variant={student.user?.isActive ? "default" : "secondary"} className="ml-2 text-xs">
                          {student.user?.isActive ? "Active" : "Inactive"}
                        </Badge>
                      </div>

                      <div className="grid grid-cols-2 gap-2 text-xs">
                        <div>
                          <span className="text-muted-foreground">Class:</span>
                          <div className="font-medium mt-0.5">
                            <Badge variant="secondary" className="text-xs">
                              {student.class?.name || 'N/A'}
                            </Badge>
                          </div>
                        </div>
                        <div>
                          <span className="text-muted-foreground">Department:</span>
                          <div className="font-medium mt-0.5">
                            {student.department ? (
                              <Badge 
                                variant="outline" 
                                className={`text-xs capitalize ${
                                  student.department === 'science' 
                                    ? 'border-blue-500 text-blue-700 dark:text-blue-300' 
                                    : student.department === 'art' 
                                      ? 'border-purple-500 text-purple-700 dark:text-purple-300' 
                                      : 'border-green-500 text-green-700 dark:text-green-300'
                                }`}
                              >
                                {student.department}
                              </Badge>
                            ) : (
                              <span className="text-muted-foreground">-</span>
                            )}
                          </div>
                        </div>
                        <div>
                          <span className="text-muted-foreground">Parent:</span>
                          <div className="font-medium mt-0.5 truncate">
                            {student.parent?.firstName ? `${student.parent.firstName} ${student.parent.lastName}` : 'N/A'}
                          </div>
                        </div>
                        <div>
                          <span className="text-muted-foreground">Emergency:</span>
                          <div className="font-medium mt-0.5">{student.emergencyContact}</div>
                        </div>
                      </div>

                      <div className="flex items-center gap-2 pt-2 border-t border-border">
                        <Button 
                          variant="outline" 
                          size="sm"
                          className="flex-1 text-xs"
                          onClick={() => handleEditClick(student)}
                          data-testid={`button-edit-${student.id}`}
                        >
                          <Edit className="h-3.5 w-3.5 mr-1.5" />
                          Edit
                        </Button>
                        <Button
                          variant="outline"
                          size="sm"
                          className="flex-1 text-xs"
                          onClick={() => handleBlockToggle(student)}
                          data-testid={`button-block-${student.id}`}
                        >
                          {student.user?.isActive ? (
                            <>
                              <ShieldOff className="h-3.5 w-3.5 mr-1.5 text-orange-600" />
                              Block
                            </>
                          ) : (
                            <>
                              <Shield className="h-3.5 w-3.5 mr-1.5 text-green-600" />
                              Activate
                            </>
                          )}
                        </Button>
                        <AlertDialog>
                          <AlertDialogTrigger asChild>
                            <Button
                              variant="outline"
                              size="sm"
                              className="text-xs"
                              data-testid={`button-delete-${student.id}`}
                            >
                              <Trash2 className="h-3.5 w-3.5 text-red-600" />
                            </Button>
                          </AlertDialogTrigger>
                          <AlertDialogContent>
                            <AlertDialogHeader>
                              <AlertDialogTitle>Delete Student</AlertDialogTitle>
                              <AlertDialogDescription>
                                Are you sure you want to delete {student.user?.firstName} {student.user?.lastName}? 
                                This will deactivate the student account and cannot be undone.
                              </AlertDialogDescription>
                            </AlertDialogHeader>
                            <AlertDialogFooter>
                              <AlertDialogCancel>Cancel</AlertDialogCancel>
                              <AlertDialogAction
                                onClick={() => handleDeleteStudent(student.id)}
                                className="bg-red-600 hover:bg-red-700"
                              >
                                Delete Student
                              </AlertDialogAction>
                            </AlertDialogFooter>
                          </AlertDialogContent>
                        </AlertDialog>
                      </div>
                    </div>
                  </div>
                ))}
                {filteredStudents.length === 0 && (
                  <div className="text-center py-8 text-sm text-muted-foreground">
                    No students found
                  </div>
                )}
              </div>

              {/* Desktop Table View */}
              <div className="hidden md:block overflow-x-auto">
                <Table>
                  <TableHeader>
                    <TableRow>
                      <TableHead className="w-12">
                        <input
                          type="checkbox"
                          checked={selectedStudents.length === filteredStudents.length && filteredStudents.length > 0}
                          onChange={handleSelectAll}
                          className="h-4 w-4"
                          data-testid="checkbox-select-all"
                        />
                      </TableHead>
                      <TableHead className="text-xs lg:text-sm">Admission Number</TableHead>
                      <TableHead className="text-xs lg:text-sm">Name</TableHead>
                      <TableHead className="text-xs lg:text-sm">Class</TableHead>
                      <TableHead className="text-xs lg:text-sm">Department</TableHead>
                      <TableHead className="text-xs lg:text-sm">Parent</TableHead>
                      <TableHead className="text-xs lg:text-sm">Contact</TableHead>
                      <TableHead className="text-xs lg:text-sm">Status</TableHead>
                      <TableHead className="text-xs lg:text-sm">Actions</TableHead>
                    </TableRow>
                  </TableHeader>
                  <TableBody>
                    {filteredStudents.map((student: any) => (
                      <TableRow key={student.id} data-testid={`row-student-${student.id}`}>
                        <TableCell>
                          <input
                            type="checkbox"
                            checked={selectedStudents.includes(student.id)}
                            onChange={() => handleSelectStudent(student.id)}
                            className="h-4 w-4"
                            data-testid={`checkbox-student-${student.id}`}
                          />
                        </TableCell>
                        <TableCell className="font-medium text-xs lg:text-sm">
                          {student.admissionNumber}
                        </TableCell>
                        <TableCell className="text-xs lg:text-sm">
                          <div>
                            <div className="font-medium">
                              {student.user?.firstName} {student.user?.lastName}
                            </div>
                            <div className="text-xs text-muted-foreground">
                              {student.user?.email}
                            </div>
                          </div>
                        </TableCell>
                        <TableCell className="text-xs lg:text-sm">
                          <Badge variant="secondary" className="text-xs">
                            {student.class?.name}
                          </Badge>
                        </TableCell>
                        <TableCell className="text-xs lg:text-sm">
                          {student.department ? (
                            <Badge 
                              variant="outline" 
                              className={`text-xs capitalize ${
                                student.department === 'science' 
                                  ? 'border-blue-500 text-blue-700 dark:text-blue-300' 
                                  : student.department === 'art' 
                                    ? 'border-purple-500 text-purple-700 dark:text-purple-300' 
                                    : 'border-green-500 text-green-700 dark:text-green-300'
                              }`}
                            >
                              {student.department}
                            </Badge>
                          ) : (
                            <span className="text-muted-foreground">-</span>
                          )}
                        </TableCell>
                        <TableCell className="text-xs lg:text-sm">
                          {student.parent?.firstName} {student.parent?.lastName}
                        </TableCell>
                        <TableCell className="text-xs lg:text-sm">{student.emergencyContact}</TableCell>
                        <TableCell>
                          {!student.user?.isActive ? (
                            <Badge variant="secondary" className="text-xs">
                              Inactive
                            </Badge>
                          ) : student.user?.mustChangePassword && !student.user?.lastLoginAt ? (
                            <Badge variant="outline" className="text-xs border-orange-500 text-orange-700 dark:text-orange-300">
                              ⏳ Pending Login
                            </Badge>
                          ) : (
                            <Badge variant="default" className="text-xs bg-green-600">
                              ✅ Active
                            </Badge>
                          )}
                        </TableCell>
                        <TableCell>
                          <div className="flex items-center space-x-1">
                            <Button 
                              variant="ghost" 
                              size="sm" 
                              onClick={() => handleEditClick(student)}
                              data-testid={`button-edit-${student.id}`}
                              title="Edit student"
                            >
                              <Edit className="h-4 w-4" />
                            </Button>
                            <Button
                              variant="ghost"
                              size="sm"
                              onClick={() => handleBlockToggle(student)}
                              data-testid={`button-block-${student.id}`}
                              title={student.user?.isActive ? "Block student" : "Activate student"}
                            >
                              {student.user?.isActive ? (
                                <ShieldOff className="h-4 w-4 text-orange-600" />
                              ) : (
                                <Shield className="h-4 w-4 text-green-600" />
                              )}
                            </Button>
                            <AlertDialog>
                              <AlertDialogTrigger asChild>
                                <Button
                                  variant="ghost"
                                  size="sm"
                                  data-testid={`button-delete-${student.id}`}
                                  title="Delete student"
                                >
                                  <Trash2 className="h-4 w-4 text-red-600" />
                                </Button>
                              </AlertDialogTrigger>
                              <AlertDialogContent>
                                <AlertDialogHeader>
                                  <AlertDialogTitle>Delete Student</AlertDialogTitle>
                                  <AlertDialogDescription>
                                    Are you sure you want to delete {student.user?.firstName} {student.user?.lastName}? 
                                    This will deactivate the student account and cannot be undone.
                                  </AlertDialogDescription>
                                </AlertDialogHeader>
                                <AlertDialogFooter>
                                  <AlertDialogCancel>Cancel</AlertDialogCancel>
                                  <AlertDialogAction
                                    onClick={() => handleDeleteStudent(student.id)}
                                    className="bg-red-600 hover:bg-red-700"
                                  >
                                    Delete Student
                                  </AlertDialogAction>
                                </AlertDialogFooter>
                              </AlertDialogContent>
                            </AlertDialog>
                          </div>
                        </TableCell>
                      </TableRow>
                    ))}
                    {filteredStudents.length === 0 && (
                      <TableRow>
                        <TableCell colSpan={7} className="text-center py-8 text-sm">
                          No students found
                        </TableCell>
                      </TableRow>
                    )}
                  </TableBody>
                </Table>
              </div>
            </>
          )}
        </CardContent>
      </Card>
<<<<<<< HEAD
    </>
=======
      </div>
>>>>>>> 4994eb60
  );
}<|MERGE_RESOLUTION|>--- conflicted
+++ resolved
@@ -588,10 +588,6 @@
   });
 
   return (
-<<<<<<< HEAD
-    <>
-=======
->>>>>>> 4994eb60
       <div className="space-y-4 sm:space-y-6 p-4 sm:p-6">
         {/* Page Header - Fully Responsive */}
         <div className="flex flex-col gap-3">
@@ -1740,10 +1736,6 @@
           )}
         </CardContent>
       </Card>
-<<<<<<< HEAD
-    </>
-=======
-      </div>
->>>>>>> 4994eb60
+
   );
 }