--- conflicted
+++ resolved
@@ -257,11 +257,7 @@
   };
 
   return (
-<<<<<<< HEAD
-    <div className="space-y-6 p-4 sm:p-6">
-=======
-    <div className="space-y-6">
->>>>>>> e17deb5a
+
       <div className="flex flex-col sm:flex-row sm:justify-between sm:items-center gap-3 sm:gap-0">
         <h1 className="text-2xl sm:text-3xl font-bold text-gray-900 dark:text-white">Subjects Management</h1>
         <Dialog open={isDialogOpen} onOpenChange={setIsDialogOpen}>
