import { useState, useMemo, useEffect } from 'react';
import { useQuery, useMutation } from '@tanstack/react-query';
import { apiRequest, queryClient } from '@/lib/queryClient';
import { Card, CardContent, CardHeader, CardTitle } from '@/components/ui/card';
import { Button } from '@/components/ui/button';
import { Input } from '@/components/ui/input';
import { Label } from '@/components/ui/label';
import { Select, SelectContent, SelectItem, SelectTrigger, SelectValue } from '@/components/ui/select';
import { Dialog, DialogContent, DialogHeader, DialogTitle, DialogTrigger } from '@/components/ui/dialog';
import { Table, TableBody, TableCell, TableHead, TableHeader, TableRow } from '@/components/ui/table';
import { Badge } from '@/components/ui/badge';
import { Checkbox } from '@/components/ui/checkbox';
import { useToast } from '@/hooks/use-toast';
import { useSocketIORealtime } from '@/hooks/useSocketIORealtime';
import { useForm, Controller } from 'react-hook-form';
import { zodResolver } from '@hookform/resolvers/zod';
import { z } from 'zod';
<<<<<<< HEAD
import { UserPlus, Edit, Search, Mail, Phone, GraduationCap, Trash2, Copy, CheckCircle, BookOpen, Plus, X, Briefcase, Palette } from 'lucide-react';
=======
import { UserPlus, Edit, Search, Mail, Phone, MapPin, GraduationCap, Trash2, Copy, CheckCircle, BookOpen, Plus, X, Briefcase, Palette } from 'lucide-react';
import { useAuth } from '@/lib/auth';
>>>>>>> 4994eb60
import { ROLE_IDS } from '@/lib/roles';
import { isSeniorSecondaryClass } from '@/lib/utils';

const DEPARTMENTS = [
  { value: 'science', label: 'Science', icon: GraduationCap },
  { value: 'art', label: 'Art', icon: Palette },
  { value: 'commercial', label: 'Commercial', icon: Briefcase },
] as const;

const teacherFormSchema = z.object({
  firstName: z.string().min(1, 'First name is required'),
  lastName: z.string().min(1, 'Last name is required'),
  email: z.string().email('Valid email is required'),
  phone: z.string().optional(),
  address: z.string().optional(),
  dateOfBirth: z.string().optional(),
  gender: z.enum(['Male', 'Female', 'Other']).optional(),
  roleId: z.number().default(ROLE_IDS.TEACHER), // Teacher role ID = 3
  employeeId: z.string().optional(),
  department: z.string().optional(),
  qualifications: z.string().optional(),
  dateOfJoining: z.string().optional(),
  salary: z.string().optional(),
});

type TeacherForm = z.infer<typeof teacherFormSchema>;

export default function TeachersManagement() {
  const { toast } = useToast();
  const [isDialogOpen, setIsDialogOpen] = useState(false);
  const [searchTerm, setSearchTerm] = useState('');
  const [selectedDepartment, setSelectedDepartment] = useState<string>('all');
  const [editingTeacher, setEditingTeacher] = useState<any>(null);
  const [teacherToDelete, setTeacherToDelete] = useState<any>(null);
  const [credentialsDialog, setCredentialsDialog] = useState<{
    open: boolean;
    username: string;
    password: string;
    email: string;
  }>({ open: false, username: '', password: '', email: '' });
  
  // Assignment dialog state (for editing existing teachers)
  const [assignmentDialogOpen, setAssignmentDialogOpen] = useState(false);
  const [selectedTeacherForAssignment, setSelectedTeacherForAssignment] = useState<any>(null);
  const [selectedClassId, setSelectedClassId] = useState<string>('');
  const [selectedDepartmentForAssignment, setSelectedDepartmentForAssignment] = useState<string>('');
  const [selectedSubjectIds, setSelectedSubjectIds] = useState<number[]>([]);
  
  // Create modal assignment state (for creating new teachers with assignments)
  const [createSelectedClassIds, setCreateSelectedClassIds] = useState<number[]>([]);
  const [createSelectedSubjectIds, setCreateSelectedSubjectIds] = useState<number[]>([]);
  
  // Edit modal assignment state (for editing existing teachers with assignments)
  const [editSelectedClassIds, setEditSelectedClassIds] = useState<number[]>([]);
  const [editSelectedSubjectIds, setEditSelectedSubjectIds] = useState<number[]>([]);
  const [originalAssignments, setOriginalAssignments] = useState<{classId: number, subjectId: number, assignmentId: number}[]>([]);

  const { register, handleSubmit, formState: { errors }, setValue, reset, control } = useForm<TeacherForm>({
    resolver: zodResolver(teacherFormSchema),
    defaultValues: {
      roleId: ROLE_IDS.TEACHER, // Teacher role = 3
    }
  });
  
  // Fetch classes
  const { data: classes = [] } = useQuery({
    queryKey: ['/api/classes'],
    queryFn: async () => {
      const response = await apiRequest('GET', '/api/classes');
      return await response.json();
    },
  });
  
  // Fetch subjects
  const { data: subjects = [] } = useQuery({
    queryKey: ['/api/subjects'],
    queryFn: async () => {
      const response = await apiRequest('GET', '/api/subjects');
      return await response.json();
    },
  });
  
  // Fetch teacher assignments when a teacher is selected (for separate assignment dialog)
  const { data: teacherAssignments = [], refetch: refetchAssignments } = useQuery({
    queryKey: ['/api/teacher-assignments', selectedTeacherForAssignment?.id],
    queryFn: async () => {
      if (!selectedTeacherForAssignment?.id) return [];
      const response = await apiRequest('GET', `/api/teachers/${selectedTeacherForAssignment.id}/assignments`);
      return await response.json();
    },
    enabled: !!selectedTeacherForAssignment?.id,
  });
  
  // Fetch teacher assignments when editing (for edit modal)
  const { data: editingTeacherAssignments = [], refetch: refetchEditingAssignments } = useQuery({
    queryKey: ['/api/teacher-assignments', editingTeacher?.id],
    queryFn: async () => {
      if (!editingTeacher?.id) return [];
      const response = await apiRequest('GET', `/api/teachers/${editingTeacher.id}/assignments`);
      return await response.json();
    },
    enabled: !!editingTeacher?.id,
  });
  
  // Helper to check if a class is a senior class (SS1-SS3)
  const isSeniorClass = (className: string | undefined | null) => {
    return isSeniorSecondaryClass(className);
  };
  
  // Get the selected class object
  const selectedClass = useMemo(() => {
    return classes.find((c: any) => String(c.id) === selectedClassId);
  }, [classes, selectedClassId]);
  
  // Show ALL subjects for assignment dialog - admin can assign any subject to teacher
  // No class selection requirement - always show all 17 subjects for visibility
  const filteredSubjects = useMemo(() => {
    // Return ALL active subjects so admin can choose any subject for the teacher
    // Sort by category to group similar subjects together
    return [...subjects]
      .filter((subject: any) => subject.isActive !== false)
      .sort((a: any, b: any) => {
        const categoryOrder: Record<string, number> = { 'general': 0, 'science': 1, 'art': 2, 'commercial': 3 };
        const catA = (a.category || 'general').toLowerCase();
        const catB = (b.category || 'general').toLowerCase();
        const orderA = categoryOrder[catA] ?? 99;
        const orderB = categoryOrder[catB] ?? 99;
        if (orderA !== orderB) return orderA - orderB;
        return (a.name || '').localeCompare(b.name || '');
      });
  }, [subjects]);
  
  // Show ALL subjects for create modal - admin can assign any subject to teacher
  // No class selection requirement - always show all 17 subjects for visibility
  const createFilteredSubjects = useMemo(() => {
    // Return ALL active subjects so admin can choose any subject for the teacher
    // Sort by category to group similar subjects together
    return [...subjects]
      .filter((subject: any) => subject.isActive !== false)
      .sort((a: any, b: any) => {
        const categoryOrder: Record<string, number> = { 'general': 0, 'science': 1, 'art': 2, 'commercial': 3 };
        const catA = (a.category || 'general').toLowerCase();
        const catB = (b.category || 'general').toLowerCase();
        const orderA = categoryOrder[catA] ?? 99;
        const orderB = categoryOrder[catB] ?? 99;
        if (orderA !== orderB) return orderA - orderB;
        return (a.name || '').localeCompare(b.name || '');
      });
  }, [subjects]);

  // Fetch teachers
  const { data: teachers = [], isLoading: loadingTeachers } = useQuery({
    queryKey: ['/api/users', 'Teacher'],
    queryFn: async () => {
      const response = await apiRequest('GET', '/api/users?role=Teacher');
      return await response.json();
    },
  });

  useSocketIORealtime({ 
    table: 'users', 
    queryKey: ['/api/users', 'Teacher']
  });
  
  // Real-time subscription for teacher assignments - broad subscription for any assignment changes
  useSocketIORealtime({
    table: 'teacher_class_assignments',
    queryKey: ['/api/teacher-assignments', selectedTeacherForAssignment?.id],
    onEvent: () => {
      if (selectedTeacherForAssignment?.id) {
        refetchAssignments();
      }
      if (editingTeacher?.id) {
        refetchEditingAssignments();
      }
    },
  });
  
  // Populate edit assignment state when editing teacher assignments are loaded
  useEffect(() => {
    if (editingTeacher) {
      const classIds = new Set<number>();
      const subjectIds = new Set<number>();
      const assignments: {classId: number, subjectId: number, assignmentId: number}[] = [];
      
      // Process assignments if any exist
      if (editingTeacherAssignments && editingTeacherAssignments.length > 0) {
        editingTeacherAssignments.forEach((assignment: any) => {
          classIds.add(assignment.classId);
          assignment.subjects?.forEach((subject: any) => {
            subjectIds.add(subject.subjectId);
            assignments.push({
              classId: assignment.classId,
              subjectId: subject.subjectId,
              assignmentId: subject.assignmentId
            });
          });
        });
      }
      
      // Always set state (even if empty) to ensure clean state for each teacher
      setEditSelectedClassIds(Array.from(classIds));
      setEditSelectedSubjectIds(Array.from(subjectIds));
      setOriginalAssignments(assignments);
    }
  }, [editingTeacher, editingTeacherAssignments]);

  // Create teacher mutation with assignments
  const createTeacherMutation = useMutation({
    mutationFn: async (teacherData: TeacherForm & { 
      classIds?: number[]; 
      subjectIds?: number[]; 
    }) => {
      // Generate a temporary password for the teacher
      const currentYear = new Date().getFullYear();
      const randomString = Math.random().toString(36).substring(2, 10).toUpperCase();
      const tempPassword = `THS@${currentYear}#${randomString}`;
      
      // Extract assignment data (these are not part of the user API)
      const { classIds, subjectIds, ...userData } = teacherData;
      
      const response = await apiRequest('POST', '/api/users', {
        ...userData,
        password: tempPassword,
      });
      if (!response.ok) {
        const errorData = await response.json();
        throw new Error(errorData.message || 'Failed to create teacher');
      }
      const createdTeacher = await response.json();
      
      // Track assignment results
      const assignmentResults = { success: 0, skipped: 0, failed: 0 };
      
      // Create assignments if classes and subjects are selected
      if (classIds && classIds.length > 0 && subjectIds && subjectIds.length > 0) {
        for (const classId of classIds) {
          for (const subjectId of subjectIds) {
            try {
              const assignResponse = await apiRequest('POST', '/api/teacher-assignments', {
                teacherId: createdTeacher.id,
                classId,
                subjectId,
              });
              if (assignResponse.ok) {
                assignmentResults.success++;
              } else if (assignResponse.status === 409) {
                // Assignment already exists - skip it (not an error)
                assignmentResults.skipped++;
              } else {
                assignmentResults.failed++;
              }
            } catch (err) {
              console.error('Failed to create assignment:', err);
              assignmentResults.failed++;
            }
          }
        }
      }
      
      return { ...createdTeacher, assignmentResults };
    },
    onMutate: async (newTeacher) => {
      await queryClient.cancelQueries({ queryKey: ['/api/users', 'Teacher'] });
      const previousData = queryClient.getQueryData(['/api/users', 'Teacher']);
      
      // Only include user-related fields in the optimistic update (exclude assignment data)
      queryClient.setQueryData(['/api/users', 'Teacher'], (old: any) => {
        const tempTeacher = { 
          firstName: newTeacher.firstName,
          lastName: newTeacher.lastName,
          email: newTeacher.email,
          phone: newTeacher.phone,
          gender: newTeacher.gender,
          id: 'temp-' + Date.now(), 
          createdAt: new Date(), 
          role: { id: ROLE_IDS.TEACHER, name: 'Teacher' },
          isActive: true
        };
        if (!old) return [tempTeacher];
        return [tempTeacher, ...old];
      });
      
      return { previousData };
    },
    onSuccess: (data) => {
      const { assignmentResults, ...teacherData } = data;
      
      // Show simple success message
      toast({
        title: "Success",
        description: "Teacher created successfully.",
      });
      
      queryClient.invalidateQueries({ queryKey: ['/api/users', 'Teacher'] });
      setIsDialogOpen(false);
      reset();
      
      // Reset create modal assignment state
      setCreateSelectedClassIds([]);
      setCreateSelectedSubjectIds([]);
      
      // Show credentials dialog
      setCredentialsDialog({
        open: true,
        username: teacherData.username || '',
        password: teacherData.temporaryPassword || '',
        email: teacherData.email || ''
      });
    },
    onError: (error: any, newTeacher, context: any) => {
      if (context?.previousData) {
        queryClient.setQueryData(['/api/users', 'Teacher'], context.previousData);
      }
      toast({
        title: "Error", 
        description: error.message || "Failed to create teacher",
        variant: "destructive",
      });
    },
  });

  // Update teacher mutation with assignment handling
  const updateTeacherMutation = useMutation({
    mutationFn: async ({ id, data, classIds, subjectIds, originalAssignments: origAssign }: { 
      id: string; 
      data: Partial<TeacherForm>;
      classIds?: number[];
      subjectIds?: number[];
      originalAssignments?: {classId: number, subjectId: number, assignmentId: number}[];
    }) => {
      // Update teacher info
      const response = await apiRequest('PUT', `/api/users/${id}`, data);
      if (!response.ok) throw new Error('Failed to update teacher');
      const updatedTeacher = await response.json();
      
      // Handle assignment changes if class/subject IDs are provided
      if (classIds && subjectIds && origAssign) {
        // Determine which assignments to add and remove
        const newAssignmentKeys = new Set<string>();
        classIds.forEach(classId => {
          subjectIds.forEach(subjectId => {
            newAssignmentKeys.add(`${classId}-${subjectId}`);
          });
        });
        
        const originalAssignmentKeys = new Set(
          origAssign.map(a => `${a.classId}-${a.subjectId}`)
        );
        
        // Find assignments to add (in new but not in original)
        const toAdd: {classId: number, subjectId: number}[] = [];
        classIds.forEach(classId => {
          subjectIds.forEach(subjectId => {
            const key = `${classId}-${subjectId}`;
            if (!originalAssignmentKeys.has(key)) {
              toAdd.push({ classId, subjectId });
            }
          });
        });
        
        // Find assignments to remove (in original but not in new)
        const toRemove = origAssign.filter(a => {
          const key = `${a.classId}-${a.subjectId}`;
          return !newAssignmentKeys.has(key);
        });
        
        // Add new assignments
        for (const { classId, subjectId } of toAdd) {
          try {
            await apiRequest('POST', '/api/teacher-assignments', {
              teacherId: id,
              classId,
              subjectId,
            });
          } catch (err) {
            console.error('Failed to add assignment:', err);
          }
        }
        
        // Remove old assignments
        for (const { assignmentId } of toRemove) {
          try {
            await apiRequest('DELETE', `/api/teacher-assignments/${assignmentId}`);
          } catch (err) {
            console.error('Failed to remove assignment:', err);
          }
        }
      }
      
      return updatedTeacher;
    },
    onMutate: async ({ id, data }) => {
      await queryClient.cancelQueries({ queryKey: ['/api/users', 'Teacher'] });
      const previousData = queryClient.getQueryData(['/api/users', 'Teacher']);
      
      queryClient.setQueryData(['/api/users', 'Teacher'], (old: any) => {
        if (!old) return old;
        return old.map((teacher: any) => 
          teacher.id === id ? { ...teacher, ...data } : teacher
        );
      });
      
      toast({ title: "Updating...", description: "Saving teacher information and assignments" });
      return { previousData };
    },
    onSuccess: () => {
      toast({
        title: "Success",
        description: "Teacher and assignments updated successfully",
      });
      queryClient.invalidateQueries({ queryKey: ['/api/users', 'Teacher'] });
      queryClient.invalidateQueries({ queryKey: ['/api/teacher-assignments'] });
      setIsDialogOpen(false);
      setEditingTeacher(null);
      reset();
      // Reset edit modal assignment state
      setEditSelectedClassIds([]);
      setEditSelectedSubjectIds([]);
      setOriginalAssignments([]);
    },
    onError: (error: any, variables: any, context: any) => {
      if (context?.previousData) {
        queryClient.setQueryData(['/api/users', 'Teacher'], context.previousData);
      }
      toast({
        title: "Error",
        description: error.message || "Failed to update teacher", 
        variant: "destructive",
      });
    },
  });

  // Delete teacher mutation
  const deleteTeacherMutation = useMutation({
    mutationFn: async (id: string) => {
      const response = await apiRequest('DELETE', `/api/users/${id}`);
      if (!response.ok) throw new Error('Failed to delete teacher');
      return response.status === 204 ? null : response.json();
    },
    onMutate: async (id: string) => {
      await queryClient.cancelQueries({ queryKey: ['/api/users', 'Teacher'] });
      const previousData = queryClient.getQueryData(['/api/users', 'Teacher']);
      
      queryClient.setQueryData(['/api/users', 'Teacher'], (old: any) => {
        if (!old) return old;
        return old.filter((teacher: any) => teacher.id !== id);
      });
      
      toast({ title: "Deleting...", description: "Removing teacher from system" });
      return { previousData };
    },
    onSuccess: () => {
      toast({
        title: "Success",
        description: "Teacher deleted successfully",
      });
      queryClient.invalidateQueries({ queryKey: ['/api/users', 'Teacher'] });
      setTeacherToDelete(null);
    },
    onError: (error: any, id: string, context: any) => {
      if (context?.previousData) {
        queryClient.setQueryData(['/api/users', 'Teacher'], context.previousData);
      }
      toast({
        title: "Error",
        description: error.message || "Failed to delete teacher",
        variant: "destructive",
      });
    },
  });
  
  // Create teacher assignment mutation
  const createAssignmentMutation = useMutation({
    mutationFn: async (data: { teacherId: string; classId: number; subjectId: number; department?: string }) => {
      const response = await apiRequest('POST', '/api/teacher-assignments', data);
      if (!response.ok) {
        const errorData = await response.json();
        throw new Error(errorData.message || 'Failed to create assignment');
      }
      return response.json();
    },
    onSuccess: () => {
      toast({
        title: "Success",
        description: "Subject assigned successfully",
      });
      refetchAssignments();
    },
    onError: (error: any) => {
      toast({
        title: "Error",
        description: error.message || "Failed to assign subject",
        variant: "destructive",
      });
    },
  });
  
  // Delete teacher assignment mutation
  const deleteAssignmentMutation = useMutation({
    mutationFn: async (assignmentId: number) => {
      const response = await apiRequest('DELETE', `/api/teacher-assignments/${assignmentId}`);
      if (!response.ok) throw new Error('Failed to remove assignment');
      return response.status === 204 ? null : response.json();
    },
    onSuccess: () => {
      toast({
        title: "Success",
        description: "Assignment removed successfully",
      });
      refetchAssignments();
    },
    onError: (error: any) => {
      toast({
        title: "Error",
        description: error.message || "Failed to remove assignment",
        variant: "destructive",
      });
    },
  });
  
  // Handle opening assignment dialog
  const handleOpenAssignmentDialog = (teacher: any) => {
    setSelectedTeacherForAssignment(teacher);
    setSelectedClassId('');
    setSelectedDepartmentForAssignment('');
    setSelectedSubjectIds([]);
    setAssignmentDialogOpen(true);
  };
  
  // Handle class selection change
  const handleClassChange = (classId: string) => {
    setSelectedClassId(classId);
    setSelectedDepartmentForAssignment('');
    setSelectedSubjectIds([]);
  };
  
  // Handle adding assignments for selected subjects
  const handleAddAssignments = async () => {
    if (!selectedTeacherForAssignment || !selectedClassId || selectedSubjectIds.length === 0) {
      toast({
        title: "Error",
        description: "Please select a class and at least one subject",
        variant: "destructive",
      });
      return;
    }
    
    // Get department if provided (optional for all classes)
    const department = selectedDepartmentForAssignment || undefined;
    
    // Create assignments for each selected subject
    for (const subjectId of selectedSubjectIds) {
      await createAssignmentMutation.mutateAsync({
        teacherId: selectedTeacherForAssignment.id,
        classId: Number(selectedClassId),
        subjectId,
        department,
      });
    }
    
    // Reset selection after adding
    setSelectedSubjectIds([]);
  };
  
  // Toggle subject selection
  const toggleSubjectSelection = (subjectId: number) => {
    setSelectedSubjectIds(prev => 
      prev.includes(subjectId) 
        ? prev.filter(id => id !== subjectId)
        : [...prev, subjectId]
    );
  };

  const onSubmit = (data: TeacherForm) => {
    if (editingTeacher) {
      // Include assignment data for editing teachers
      updateTeacherMutation.mutate({ 
        id: editingTeacher.id, 
        data,
        classIds: editSelectedClassIds,
        subjectIds: editSelectedSubjectIds,
        originalAssignments
      });
    } else {
      // Include assignment data for new teachers
      createTeacherMutation.mutate({
        ...data,
        classIds: createSelectedClassIds,
        subjectIds: createSelectedSubjectIds,
      });
    }
  };

  const handleEdit = (teacher: any) => {
    setEditingTeacher(teacher);
    
    // Reset edit assignment state - will be populated by useEffect when assignments are fetched
    setEditSelectedClassIds([]);
    setEditSelectedSubjectIds([]);
    setOriginalAssignments([]);
    
    // Populate form with teacher data
    setValue('firstName', teacher.firstName);
    setValue('lastName', teacher.lastName);
    setValue('email', teacher.email);
    setValue('phone', teacher.phone || '');
    setValue('address', teacher.address || '');
    setValue('dateOfBirth', teacher.dateOfBirth || '');
    setValue('gender', teacher.gender || 'Male');
    setValue('employeeId', teacher.employeeId || '');
    setValue('department', teacher.department || '');
    setValue('qualifications', teacher.qualifications || '');
    setValue('dateOfJoining', teacher.dateOfJoining || '');
    setValue('salary', teacher.salary || '');
    
    setIsDialogOpen(true);
  };

  const handleCloseDialog = () => {
    setIsDialogOpen(false);
    setEditingTeacher(null);
    reset();
    // Reset create modal assignment state
    setCreateSelectedClassIds([]);
    setCreateSelectedSubjectIds([]);
    // Reset edit modal assignment state
    setEditSelectedClassIds([]);
    setEditSelectedSubjectIds([]);
    setOriginalAssignments([]);
  };
  
  // Toggle class selection for edit modal
  const toggleEditClassSelection = (classId: number) => {
    setEditSelectedClassIds(prev => {
      const newSelection = prev.includes(classId) 
        ? prev.filter(id => id !== classId)
        : [...prev, classId];
      return newSelection;
    });
  };
  
  // Toggle subject selection for edit modal
  const toggleEditSubjectSelection = (subjectId: number) => {
    setEditSelectedSubjectIds(prev => 
      prev.includes(subjectId) 
        ? prev.filter(id => id !== subjectId)
        : [...prev, subjectId]
    );
  };
  
  // Toggle class selection for create modal
  const toggleCreateClassSelection = (classId: number) => {
    setCreateSelectedClassIds(prev => {
      const newSelection = prev.includes(classId) 
        ? prev.filter(id => id !== classId)
        : [...prev, classId];
      
      // Clear subject selection when classes change
      setCreateSelectedSubjectIds([]);
      
      return newSelection;
    });
  };
  
  // Toggle subject selection for create modal
  const toggleCreateSubjectSelection = (subjectId: number) => {
    setCreateSelectedSubjectIds(prev => 
      prev.includes(subjectId) 
        ? prev.filter(id => id !== subjectId)
        : [...prev, subjectId]
    );
  };

  // Filter teachers based on search and department
  const filteredTeachers = teachers.filter((teacher: any) => {
    const matchesSearch = !searchTerm || 
      `${teacher.firstName} ${teacher.lastName}`.toLowerCase().includes(searchTerm.toLowerCase()) ||
      teacher.email.toLowerCase().includes(searchTerm.toLowerCase()) ||
      (teacher.employeeId && teacher.employeeId.toLowerCase().includes(searchTerm.toLowerCase()));
    
    const matchesDepartment = selectedDepartment === 'all' || 
      (teacher.department && teacher.department === selectedDepartment);
    
    return matchesSearch && matchesDepartment;
  });

  // Get unique departments for filter
  const departments = Array.from(new Set(teachers.map((t: any) => t.department).filter(Boolean))) as string[];

  return (
    <div className="space-y-6" data-testid="teachers-management">
      <div className="flex flex-col sm:flex-row sm:justify-between sm:items-center gap-3 sm:gap-0">
        <h1 className="text-2xl sm:text-3xl font-bold text-gray-900 dark:text-white">Teachers Management</h1>
        <Dialog open={isDialogOpen} onOpenChange={setIsDialogOpen}>
          <DialogTrigger asChild>
            <Button data-testid="button-add-teacher">
              <UserPlus className="w-4 h-4 mr-2" />
              Add Teacher
            </Button>
          </DialogTrigger>
          <DialogContent className="max-w-2xl max-h-[90vh] overflow-y-auto">
            <DialogHeader>
              <DialogTitle>
                {editingTeacher ? 'Edit Teacher' : 'Add New Teacher'}
              </DialogTitle>
            </DialogHeader>
            <form onSubmit={handleSubmit(onSubmit)} className="space-y-4">
              {/* Section 1: Basic Information */}
              <div className="space-y-4">
                <h3 className="text-sm font-semibold text-muted-foreground uppercase tracking-wide border-b pb-2">
                  Basic Information
                </h3>
                
                <div className="grid grid-cols-2 gap-4">
                  <div>
                    <Label htmlFor="firstName">First Name *</Label>
                    <Input 
                      id="firstName" 
                      {...register('firstName')} 
                      data-testid="input-first-name"
                    />
                    {errors.firstName && (
                      <p className="text-sm text-red-500 mt-1">{errors.firstName.message}</p>
                    )}
                  </div>
                  <div>
                    <Label htmlFor="lastName">Last Name *</Label>
                    <Input 
                      id="lastName" 
                      {...register('lastName')} 
                      data-testid="input-last-name"
                    />
                    {errors.lastName && (
                      <p className="text-sm text-red-500 mt-1">{errors.lastName.message}</p>
                    )}
                  </div>
                </div>

                <div className="grid grid-cols-2 gap-4">
                  <div>
                    <Label htmlFor="gender">Gender *</Label>
                    <Controller
                      name="gender"
                      control={control}
                      render={({ field }) => (
                        <Select value={field.value} onValueChange={field.onChange}>
                          <SelectTrigger data-testid="select-gender">
                            <SelectValue placeholder="Select gender" />
                          </SelectTrigger>
                          <SelectContent>
                            <SelectItem value="Male">Male</SelectItem>
                            <SelectItem value="Female">Female</SelectItem>
                            <SelectItem value="Other">Other</SelectItem>
                          </SelectContent>
                        </Select>
                      )}
                    />
                    {errors.gender && (
                      <p className="text-sm text-red-500 mt-1">{errors.gender.message}</p>
                    )}
                  </div>
                  <div>
                    <Label htmlFor="phone">Phone Number</Label>
                    <Input 
                      id="phone" 
                      {...register('phone')} 
                      placeholder="e.g., 08012345678"
                      data-testid="input-phone"
                    />
                    {errors.phone && (
                      <p className="text-sm text-red-500 mt-1">{errors.phone.message}</p>
                    )}
                  </div>
                </div>

                <div>
                  <Label htmlFor="email">Email *</Label>
                  <Input 
                    id="email" 
                    type="email" 
                    {...register('email')} 
                    data-testid="input-email"
                  />
                  {errors.email && (
                    <p className="text-sm text-red-500 mt-1">{errors.email.message}</p>
                  )}
                </div>
              </div>

              {/* Section 2: Teaching Assignment (only for new teachers) */}
              {!editingTeacher && (
                <div className="space-y-4">
                  <h3 className="text-sm font-semibold text-muted-foreground uppercase tracking-wide border-b pb-2">
                    Teaching Assignment
                  </h3>
                  
                  {/* Assign Classes - Multi-select */}
                  <div>
                    <Label>Assign Classes</Label>
                    <div className="border rounded-lg p-3 mt-2 max-h-40 overflow-y-auto">
                      {classes.length > 0 ? (
                        <div className="grid grid-cols-3 gap-2">
                          {classes.map((classItem: any) => (
                            <label 
                              key={classItem.id} 
                              className="flex items-center gap-2 p-2 rounded hover:bg-muted cursor-pointer"
                            >
                              <Checkbox
                                checked={createSelectedClassIds.includes(classItem.id)}
                                onCheckedChange={() => toggleCreateClassSelection(classItem.id)}
                                data-testid={`checkbox-class-${classItem.id}`}
                              />
                              <span className="text-sm">{classItem.name}</span>
                            </label>
                          ))}
                        </div>
                      ) : (
                        <p className="text-sm text-muted-foreground text-center py-2">No classes available</p>
                      )}
                    </div>
                    {createSelectedClassIds.length > 0 && (
                      <p className="text-xs text-muted-foreground mt-1">
                        Selected: {createSelectedClassIds.map(id => classes.find((c: any) => c.id === id)?.name).join(', ')}
                      </p>
                    )}
                  </div>
                  
                  {/* Assign Subjects - Always show ALL subjects for visibility */}
                  <div>
                    <Label>Assign Subjects</Label>
                    <p className="text-xs text-muted-foreground mb-2">
                      {createSelectedClassIds.length > 0 
                        ? `Select subjects to assign to this teacher for the selected class(es)`
                        : `All available subjects (${createFilteredSubjects.length}). Select class(es) above first.`
                      }
                    </p>
                    <div className={`border rounded-lg p-3 mt-2 max-h-64 overflow-y-auto ${createSelectedClassIds.length === 0 ? 'opacity-60' : ''}`}>
                      {createFilteredSubjects.length > 0 ? (
                        <div className="space-y-1">
                          {createFilteredSubjects.map((subject: any) => (
                            <label 
                              key={subject.id} 
                              className={`flex items-center gap-2 p-2 rounded ${createSelectedClassIds.length > 0 ? 'hover:bg-muted cursor-pointer' : 'cursor-not-allowed'}`}
                            >
                              <Checkbox
                                checked={createSelectedSubjectIds.includes(subject.id)}
                                onCheckedChange={() => toggleCreateSubjectSelection(subject.id)}
                                disabled={createSelectedClassIds.length === 0}
                                data-testid={`checkbox-subject-${subject.id}`}
                              />
                              <span className="text-sm flex-1">{subject.name}</span>
                              <Badge 
                                variant="outline" 
                                className={`text-xs ${
                                  (subject.category || 'general').toLowerCase() === 'science' ? 'bg-blue-50 text-blue-700 border-blue-200 dark:bg-blue-950 dark:text-blue-300 dark:border-blue-800' :
                                  (subject.category || 'general').toLowerCase() === 'art' ? 'bg-purple-50 text-purple-700 border-purple-200 dark:bg-purple-950 dark:text-purple-300 dark:border-purple-800' :
                                  (subject.category || 'general').toLowerCase() === 'commercial' ? 'bg-amber-50 text-amber-700 border-amber-200 dark:bg-amber-950 dark:text-amber-300 dark:border-amber-800' :
                                  'bg-gray-50 text-gray-700 border-gray-200 dark:bg-gray-800 dark:text-gray-300 dark:border-gray-700'
                                }`}
                              >
                                {subject.category || 'general'}
                              </Badge>
                            </label>
                          ))}
                        </div>
                      ) : (
                        <p className="text-sm text-muted-foreground text-center py-2">No subjects available. Please add subjects first.</p>
                      )}
                    </div>
                    {createSelectedSubjectIds.length > 0 && (
                      <p className="text-xs text-muted-foreground mt-1">
                        Selected: {createSelectedSubjectIds.length} subject(s)
                      </p>
                    )}
                  </div>
                </div>
              )}

              {/* Additional fields for editing */}
              {editingTeacher && (
                <>
                  <div className="grid grid-cols-2 gap-4">
                    <div>
                      <Label htmlFor="employeeId">Employee ID</Label>
                      <Input 
                        id="employeeId" 
                        {...register('employeeId')} 
                        placeholder="e.g., EMP/2024/001"
                        data-testid="input-employee-id"
                      />
                      {errors.employeeId && (
                        <p className="text-sm text-red-500 mt-1">{errors.employeeId.message}</p>
                      )}
                    </div>
                    <div>
                      <Label htmlFor="dateOfBirth">Date of Birth</Label>
                      <Input 
                        id="dateOfBirth" 
                        type="date" 
                        {...register('dateOfBirth')} 
                        data-testid="input-date-of-birth"
                      />
                      {errors.dateOfBirth && (
                        <p className="text-sm text-red-500 mt-1">{errors.dateOfBirth.message}</p>
                      )}
                    </div>
                  </div>

                  <div>
                    <Label htmlFor="address">Address</Label>
                    <Input 
                      id="address" 
                      {...register('address')} 
                      data-testid="input-address"
                    />
                    {errors.address && (
                      <p className="text-sm text-red-500 mt-1">{errors.address.message}</p>
                    )}
                  </div>

                  <div className="grid grid-cols-2 gap-4">
                    <div>
                      <Label htmlFor="department">Department</Label>
                      <Input 
                        id="department" 
                        {...register('department')} 
                        placeholder="e.g., Mathematics"
                        data-testid="input-department"
                      />
                      {errors.department && (
                        <p className="text-sm text-red-500 mt-1">{errors.department.message}</p>
                      )}
                    </div>
                    <div>
                      <Label htmlFor="dateOfJoining">Date of Joining</Label>
                      <Input 
                        id="dateOfJoining" 
                        type="date" 
                        {...register('dateOfJoining')} 
                        data-testid="input-date-of-joining"
                      />
                      {errors.dateOfJoining && (
                        <p className="text-sm text-red-500 mt-1">{errors.dateOfJoining.message}</p>
                      )}
                    </div>
                  </div>

                  <div>
                    <Label htmlFor="qualifications">Qualifications</Label>
                    <Input 
                      id="qualifications" 
                      {...register('qualifications')} 
                      placeholder="e.g., B.Ed Mathematics, M.Sc Mathematics"
                      data-testid="input-qualifications"
                    />
                    {errors.qualifications && (
                      <p className="text-sm text-red-500 mt-1">{errors.qualifications.message}</p>
                    )}
                  </div>

                  <div>
                    <Label htmlFor="salary">Salary</Label>
                    <Input 
                      id="salary" 
                      {...register('salary')} 
                      placeholder="e.g., 50000"
                      data-testid="input-salary"
                    />
                    {errors.salary && (
                      <p className="text-sm text-red-500 mt-1">{errors.salary.message}</p>
                    )}
                  </div>
                  
                  {/* Teaching Assignment Section for Edit Modal */}
                  <div className="space-y-4 border-t pt-4 mt-4">
                    <h3 className="text-sm font-semibold text-muted-foreground uppercase tracking-wide border-b pb-2">
                      Teaching Assignment
                    </h3>
                    
                    {/* Assign Classes - Multi-select */}
                    <div>
                      <Label>Assign Classes</Label>
                      <div className="border rounded-lg p-3 mt-2 max-h-40 overflow-y-auto">
                        {classes.length > 0 ? (
                          <div className="grid grid-cols-3 gap-2">
                            {classes.map((classItem: any) => (
                              <label 
                                key={classItem.id} 
                                className="flex items-center gap-2 p-2 rounded hover:bg-muted cursor-pointer"
                              >
                                <Checkbox
                                  checked={editSelectedClassIds.includes(classItem.id)}
                                  onCheckedChange={() => toggleEditClassSelection(classItem.id)}
                                  data-testid={`checkbox-edit-class-${classItem.id}`}
                                />
                                <span className="text-sm">{classItem.name}</span>
                              </label>
                            ))}
                          </div>
                        ) : (
                          <p className="text-sm text-muted-foreground text-center py-2">No classes available</p>
                        )}
                      </div>
                      {editSelectedClassIds.length > 0 && (
                        <p className="text-xs text-muted-foreground mt-1">
                          Selected: {editSelectedClassIds.map(id => classes.find((c: any) => c.id === id)?.name).join(', ')}
                        </p>
                      )}
                    </div>
                    
                    {/* Assign Subjects - Show ALL subjects */}
                    <div>
                      <Label>Assign Subjects</Label>
                      <p className="text-xs text-muted-foreground mb-2">
                        {editSelectedClassIds.length > 0 
                          ? `Select subjects to assign to this teacher for the selected class(es)`
                          : `Select class(es) above first to assign subjects.`
                        }
                      </p>
                      <div className={`border rounded-lg p-3 mt-2 max-h-64 overflow-y-auto ${editSelectedClassIds.length === 0 ? 'opacity-60' : ''}`}>
                        {createFilteredSubjects.length > 0 ? (
                          <div className="space-y-1">
                            {createFilteredSubjects.map((subject: any) => (
                              <label 
                                key={subject.id} 
                                className={`flex items-center gap-2 p-2 rounded ${editSelectedClassIds.length > 0 ? 'hover:bg-muted cursor-pointer' : 'cursor-not-allowed'}`}
                              >
                                <Checkbox
                                  checked={editSelectedSubjectIds.includes(subject.id)}
                                  onCheckedChange={() => toggleEditSubjectSelection(subject.id)}
                                  disabled={editSelectedClassIds.length === 0}
                                  data-testid={`checkbox-edit-subject-${subject.id}`}
                                />
                                <span className="text-sm flex-1">{subject.name}</span>
                                <Badge 
                                  variant="outline" 
                                  className={`text-xs ${
                                    (subject.category || 'general').toLowerCase() === 'science' ? 'bg-blue-50 text-blue-700 border-blue-200 dark:bg-blue-950 dark:text-blue-300 dark:border-blue-800' :
                                    (subject.category || 'general').toLowerCase() === 'art' ? 'bg-purple-50 text-purple-700 border-purple-200 dark:bg-purple-950 dark:text-purple-300 dark:border-purple-800' :
                                    (subject.category || 'general').toLowerCase() === 'commercial' ? 'bg-amber-50 text-amber-700 border-amber-200 dark:bg-amber-950 dark:text-amber-300 dark:border-amber-800' :
                                    'bg-gray-50 text-gray-700 border-gray-200 dark:bg-gray-800 dark:text-gray-300 dark:border-gray-700'
                                  }`}
                                >
                                  {subject.category || 'general'}
                                </Badge>
                              </label>
                            ))}
                          </div>
                        ) : (
                          <p className="text-sm text-muted-foreground text-center py-2">No subjects available.</p>
                        )}
                      </div>
                      {editSelectedSubjectIds.length > 0 && (
                        <p className="text-xs text-muted-foreground mt-1">
                          Selected: {editSelectedSubjectIds.length} subject(s)
                        </p>
                      )}
                    </div>
                  </div>
                </>
              )}

              <div className="flex justify-end space-x-2 pt-4">
                <Button type="button" variant="outline" onClick={handleCloseDialog}>
                  Cancel
                </Button>
                <Button 
                  type="submit" 
                  disabled={createTeacherMutation.isPending || updateTeacherMutation.isPending}
                  data-testid="button-save-teacher"
                >
                  {createTeacherMutation.isPending || updateTeacherMutation.isPending ? 'Saving...' : 
                   editingTeacher ? 'Update Teacher' : 'Add Teacher'}
                </Button>
              </div>
            </form>
          </DialogContent>
        </Dialog>
      </div>

      {/* Filters */}
      <Card>
        <CardContent className="py-4">
          <div className="flex space-x-4">
            <div className="flex-1">
              <div className="relative">
                <Search className="absolute left-3 top-3 h-4 w-4 text-muted-foreground" />
                <Input
                  placeholder="Search teachers by name, email, or employee ID..."
                  className="pl-10"
                  value={searchTerm}
                  onChange={(e) => setSearchTerm(e.target.value)}
                  data-testid="input-search"
                />
              </div>
            </div>
            <Select value={selectedDepartment} onValueChange={setSelectedDepartment}>
              <SelectTrigger className="w-48" data-testid="select-department-filter">
                <SelectValue placeholder="Filter by Department" />
              </SelectTrigger>
              <SelectContent>
                <SelectItem value="all">All Departments</SelectItem>
                {departments.map((dept: string) => (
                  <SelectItem key={dept} value={dept}>{dept}</SelectItem>
                ))}
              </SelectContent>
            </Select>
          </div>
        </CardContent>
      </Card>

      {/* Teachers List */}
      <Card>
        <CardHeader>
          <CardTitle className="flex items-center justify-between">
            <span>Teachers ({filteredTeachers.length})</span>
            <Badge variant="secondary" data-testid="text-total-teachers">
              Total: {teachers.length}
            </Badge>
          </CardTitle>
        </CardHeader>
        <CardContent>
          {loadingTeachers ? (
            <div className="flex justify-center py-8">
              <div className="text-muted-foreground">Loading teachers...</div>
            </div>
          ) : (
            <Table>
              <TableHeader>
                <TableRow>
                  <TableHead>Teacher</TableHead>
                  <TableHead>Employee ID</TableHead>
                  <TableHead>Department</TableHead>
                  <TableHead>Contact</TableHead>
                  <TableHead>Joining Date</TableHead>
                  <TableHead>Status</TableHead>
                  <TableHead>Actions</TableHead>
                </TableRow>
              </TableHeader>
              <TableBody>
                {filteredTeachers.length > 0 ? (
                  filteredTeachers.map((teacher: any) => (
                    <TableRow key={teacher.id} data-testid={`row-teacher-${teacher.id}`}>
                      <TableCell>
                        <div className="flex items-center space-x-3">
                          <div className="w-8 h-8 rounded-full bg-primary/10 flex items-center justify-center">
                            <span className="text-sm font-medium text-primary">
                              {teacher.firstName?.[0]}{teacher.lastName?.[0]}
                            </span>
                          </div>
                          <div>
                            <div className="font-medium" data-testid={`text-teacher-name-${teacher.id}`}>
                              {teacher.firstName} {teacher.lastName}
                            </div>
                            <div className="text-sm text-muted-foreground">
                              {teacher.qualifications || 'No qualifications listed'}
                            </div>
                          </div>
                        </div>
                      </TableCell>
                      <TableCell data-testid={`text-employee-id-${teacher.id}`}>
                        <Badge variant="outline">
                          {teacher.employeeId || 'Not assigned'}
                        </Badge>
                      </TableCell>
                      <TableCell data-testid={`text-department-${teacher.id}`}>
                        <div className="flex items-center">
                          <GraduationCap className="w-4 h-4 mr-1 text-muted-foreground" />
                          {teacher.department || 'Not assigned'}
                        </div>
                      </TableCell>
                      <TableCell>
                        <div className="space-y-1">
                          <div className="flex items-center text-sm">
                            <Mail className="w-3 h-3 mr-1 text-muted-foreground" />
                            {teacher.email}
                          </div>
                          {teacher.phone && (
                            <div className="flex items-center text-sm text-muted-foreground">
                              <Phone className="w-3 h-3 mr-1" />
                              {teacher.phone}
                            </div>
                          )}
                        </div>
                      </TableCell>
                      <TableCell data-testid={`text-joining-date-${teacher.id}`}>
                        {teacher.dateOfJoining ? 
                          new Date(teacher.dateOfJoining).toLocaleDateString() : 
                          'Not specified'
                        }
                      </TableCell>
                      <TableCell>
                        <Badge variant={teacher.isActive ? "default" : "secondary"}>
                          {teacher.isActive ? "Active" : "Inactive"}
                        </Badge>
                      </TableCell>
                      <TableCell>
                        <div className="flex flex-wrap gap-2">
                          <Button
                            variant="outline"
                            size="sm"
                            onClick={() => handleEdit(teacher)}
                            data-testid={`button-edit-teacher-${teacher.id}`}
                          >
                            <Edit className="w-4 h-4 mr-1" />
                            Edit
                          </Button>
                          <Button
                            variant="destructive"
                            size="sm"
                            onClick={() => setTeacherToDelete(teacher)}
                            data-testid={`button-delete-teacher-${teacher.id}`}
                          >
                            <Trash2 className="w-4 h-4 mr-1" />
                            Delete
                          </Button>
                        </div>
                      </TableCell>
                    </TableRow>
                  ))
                ) : (
                  <TableRow>
                    <TableCell colSpan={7} className="text-center py-8">
                      No teachers found
                    </TableCell>
                  </TableRow>
                )}
              </TableBody>
            </Table>
          )}
        </CardContent>
      </Card>

      {/* Delete Confirmation Dialog */}
      {teacherToDelete && (
        <Dialog open={!!teacherToDelete} onOpenChange={() => setTeacherToDelete(null)}>
          <DialogContent>
            <DialogHeader>
              <DialogTitle>Confirm Deletion</DialogTitle>
            </DialogHeader>
            <div className="space-y-4">
              <p>
                Are you sure you want to delete <strong>{teacherToDelete.firstName} {teacherToDelete.lastName}</strong>? 
                This action cannot be undone.
              </p>
              <div className="flex justify-end space-x-2">
                <Button 
                  variant="outline" 
                  onClick={() => setTeacherToDelete(null)}
                  data-testid="button-cancel-delete"
                >
                  Cancel
                </Button>
                <Button 
                  variant="destructive" 
                  onClick={() => deleteTeacherMutation.mutate(teacherToDelete.id)}
                  disabled={deleteTeacherMutation.isPending}
                  data-testid="button-confirm-delete"
                >
                  {deleteTeacherMutation.isPending ? 'Deleting...' : 'Delete'}
                </Button>
              </div>
            </div>
          </DialogContent>
        </Dialog>
      )}

      {/* Login Credentials Dialog */}
      <Dialog open={credentialsDialog.open} onOpenChange={(open) => setCredentialsDialog({ ...credentialsDialog, open })}>
        <DialogContent className="max-w-md">
          <DialogHeader>
            <DialogTitle className="flex items-center gap-2">
              <CheckCircle className="w-5 h-5 text-green-600" />
              Teacher Created Successfully
            </DialogTitle>
          </DialogHeader>
          <div className="space-y-4">
            <div className="bg-green-50 dark:bg-green-900/20 p-4 rounded-lg border border-green-200 dark:border-green-800">
              <p className="text-sm text-green-700 dark:text-green-300 mb-3">
                Please share these login credentials with the teacher. An email has also been sent to <strong>{credentialsDialog.email}</strong>.
              </p>
              <p className="text-xs text-green-600 dark:text-green-400 font-medium">
                ⚠️ These credentials will only be shown once. Make sure to save them.
              </p>
            </div>

            <div className="space-y-3">
              <div className="bg-gray-50 dark:bg-gray-800 p-3 rounded-lg border border-gray-200 dark:border-gray-700">
                <Label className="text-xs text-muted-foreground">Username</Label>
                <div className="flex items-center justify-between mt-1">
                  <code className="text-sm font-mono font-semibold" data-testid="text-teacher-username">
                    {credentialsDialog.username}
                  </code>
                  <Button
                    variant="ghost"
                    size="sm"
                    onClick={() => {
                      navigator.clipboard.writeText(credentialsDialog.username);
                      toast({ title: "Copied!", description: "Username copied to clipboard" });
                    }}
                    data-testid="button-copy-username"
                  >
                    <Copy className="w-4 h-4" />
                  </Button>
                </div>
              </div>

              <div className="bg-gray-50 dark:bg-gray-800 p-3 rounded-lg border border-gray-200 dark:border-gray-700">
                <Label className="text-xs text-muted-foreground">Temporary Password</Label>
                <div className="flex items-center justify-between mt-1">
                  <code className="text-sm font-mono font-semibold" data-testid="text-teacher-password">
                    {credentialsDialog.password}
                  </code>
                  <Button
                    variant="ghost"
                    size="sm"
                    onClick={() => {
                      navigator.clipboard.writeText(credentialsDialog.password);
                      toast({ title: "Copied!", description: "Password copied to clipboard" });
                    }}
                    data-testid="button-copy-password"
                  >
                    <Copy className="w-4 h-4" />
                  </Button>
                </div>
              </div>

              <div className="bg-blue-50 dark:bg-blue-900/20 p-3 rounded-lg border border-blue-200 dark:border-blue-800">
                <p className="text-xs text-blue-700 dark:text-blue-300">
                  <strong>Note:</strong> The teacher will be required to change their password on first login.
                </p>
              </div>
            </div>

            <div className="flex justify-end">
              <Button 
                onClick={() => setCredentialsDialog({ open: false, username: '', password: '', email: '' })}
                data-testid="button-close-credentials"
              >
                Close
              </Button>
            </div>
          </div>
        </DialogContent>
      </Dialog>

      {/* Teacher Assignment Dialog */}
      <Dialog open={assignmentDialogOpen} onOpenChange={setAssignmentDialogOpen}>
        <DialogContent className="max-w-3xl max-h-[90vh] overflow-y-auto">
          <DialogHeader>
            <DialogTitle className="flex items-center gap-2">
              <BookOpen className="w-5 h-5" />
              Manage Class & Subject Assignments
            </DialogTitle>
          </DialogHeader>
          
          {selectedTeacherForAssignment && (
            <div className="space-y-6">
              {/* Teacher Info */}
              <div className="bg-muted/50 p-4 rounded-lg">
                <p className="font-medium">
                  {selectedTeacherForAssignment.firstName} {selectedTeacherForAssignment.lastName}
                </p>
                <p className="text-sm text-muted-foreground">{selectedTeacherForAssignment.email}</p>
              </div>
              
              {/* Current Assignments */}
              <div>
                <h3 className="font-medium mb-3">Current Assignments</h3>
                {teacherAssignments.length > 0 ? (
                  <div className="space-y-2">
                    {teacherAssignments.map((assignment: any) => (
                      <div 
                        key={assignment.classId} 
                        className="border rounded-lg p-3"
                        data-testid={`assignment-class-${assignment.classId}`}
                      >
                        <div className="flex items-center justify-between mb-2">
                          <span className="font-medium">{assignment.className}</span>
                          {assignment.department && (
                            <Badge variant="secondary">{assignment.department}</Badge>
                          )}
                        </div>
                        <div className="flex flex-wrap gap-2">
                          {assignment.subjects?.map((subject: any) => (
                            <Badge 
                              key={subject.id} 
                              variant="outline"
                              className="flex items-center gap-1"
                            >
                              {subject.name}
                              <Button
                                variant="ghost"
                                size="sm"
                                className="h-4 w-4 p-0 ml-1"
                                onClick={() => deleteAssignmentMutation.mutate(subject.assignmentId)}
                                disabled={deleteAssignmentMutation.isPending}
                                data-testid={`button-remove-assignment-${subject.assignmentId}`}
                              >
                                <X className="w-3 h-3" />
                              </Button>
                            </Badge>
                          ))}
                        </div>
                      </div>
                    ))}
                  </div>
                ) : (
                  <p className="text-sm text-muted-foreground">No subjects assigned yet.</p>
                )}
              </div>
              
              {/* Add New Assignment */}
              <div className="border-t pt-4">
                <h3 className="font-medium mb-3">Add New Assignment</h3>
                
                <div className="space-y-4">
                  {/* Class Selection */}
                  <div>
                    <Label>Select Class</Label>
                    <Select value={selectedClassId} onValueChange={handleClassChange}>
                      <SelectTrigger data-testid="select-assignment-class">
                        <SelectValue placeholder="Choose a class" />
                      </SelectTrigger>
                      <SelectContent>
                        {classes.map((cls: any) => (
                          <SelectItem key={cls.id} value={String(cls.id)}>
                            {cls.name}
                          </SelectItem>
                        ))}
                      </SelectContent>
                    </Select>
                  </div>
                  
                  {/* Department Selection (for SS1-SS3) */}
                  {selectedClass && isSeniorClass(selectedClass.name) && (
                    <div>
                      <Label>Select Department</Label>
                      <Select 
                        value={selectedDepartmentForAssignment} 
                        onValueChange={setSelectedDepartmentForAssignment}
                      >
                        <SelectTrigger data-testid="select-assignment-department">
                          <SelectValue placeholder="Choose a department" />
                        </SelectTrigger>
                        <SelectContent>
                          {DEPARTMENTS.map((dept) => (
                            <SelectItem key={dept.value} value={dept.value}>
                              <div className="flex items-center gap-2">
                                <dept.icon className="w-4 h-4" />
                                {dept.label}
                              </div>
                            </SelectItem>
                          ))}
                        </SelectContent>
                      </Select>
                      <p className="text-xs text-muted-foreground mt-1">
                        Senior secondary classes require department selection.
                      </p>
                    </div>
                  )}
                  
                  {/* Subject Selection - Always show ALL subjects for visibility */}
                  <div>
                    <Label>Select Subjects</Label>
                    <p className="text-xs text-muted-foreground mb-2">
                      {selectedClassId 
                        ? `Select subjects to assign to this teacher`
                        : `All available subjects (${filteredSubjects.length}). Select a class above first.`
                      }
                    </p>
                    <div className={`border rounded-lg p-3 mt-2 max-h-64 overflow-y-auto ${!selectedClassId ? 'opacity-60' : ''}`}>
                      {filteredSubjects.length > 0 ? (
                        <div className="space-y-2">
                          {filteredSubjects.map((subject: any) => (
                            <div 
                              key={subject.id} 
                              className="flex items-center gap-2"
                            >
                              <Checkbox
                                id={`subject-${subject.id}`}
                                checked={selectedSubjectIds.includes(subject.id)}
                                onCheckedChange={() => toggleSubjectSelection(subject.id)}
                                disabled={!selectedClassId}
                                data-testid={`checkbox-subject-${subject.id}`}
                              />
                              <label 
                                htmlFor={`subject-${subject.id}`}
                                className={`text-sm flex items-center gap-2 flex-1 ${selectedClassId ? 'cursor-pointer' : 'cursor-not-allowed'}`}
                              >
                                <span>{subject.name}</span>
                                <Badge 
                                  variant="outline" 
                                  className={`text-xs ${
                                    (subject.category || 'general').toLowerCase() === 'science' ? 'bg-blue-50 text-blue-700 border-blue-200 dark:bg-blue-950 dark:text-blue-300 dark:border-blue-800' :
                                    (subject.category || 'general').toLowerCase() === 'art' ? 'bg-purple-50 text-purple-700 border-purple-200 dark:bg-purple-950 dark:text-purple-300 dark:border-purple-800' :
                                    (subject.category || 'general').toLowerCase() === 'commercial' ? 'bg-amber-50 text-amber-700 border-amber-200 dark:bg-amber-950 dark:text-amber-300 dark:border-amber-800' :
                                    'bg-gray-50 text-gray-700 border-gray-200 dark:bg-gray-800 dark:text-gray-300 dark:border-gray-700'
                                  }`}
                                >
                                  {subject.category || 'general'}
                                </Badge>
                              </label>
                            </div>
                          ))}
                        </div>
                      ) : (
                        <p className="text-sm text-muted-foreground">
                          No subjects available. Please add subjects first.
                        </p>
                      )}
                    </div>
                    {selectedSubjectIds.length > 0 && (
                      <p className="text-xs text-muted-foreground mt-1">
                        {selectedSubjectIds.length} subject(s) selected
                      </p>
                    )}
                  </div>
                  
                  {/* Add Button */}
                  <div className="flex justify-end gap-2">
                    <Button
                      variant="outline"
                      onClick={() => setAssignmentDialogOpen(false)}
                    >
                      Close
                    </Button>
                    <Button
                      onClick={handleAddAssignments}
                      disabled={
                        !selectedClassId || 
                        selectedSubjectIds.length === 0 ||
                        createAssignmentMutation.isPending
                      }
                      data-testid="button-add-assignments"
                    >
                      <Plus className="w-4 h-4 mr-1" />
                      {createAssignmentMutation.isPending ? 'Adding...' : 'Add Subjects'}
                    </Button>
                  </div>
                </div>
              </div>
            </div>
          )}
        </DialogContent>
      </Dialog>
    </div>
  );
}<|MERGE_RESOLUTION|>--- conflicted
+++ resolved
@@ -15,12 +15,7 @@
 import { useForm, Controller } from 'react-hook-form';
 import { zodResolver } from '@hookform/resolvers/zod';
 import { z } from 'zod';
-<<<<<<< HEAD
-import { UserPlus, Edit, Search, Mail, Phone, GraduationCap, Trash2, Copy, CheckCircle, BookOpen, Plus, X, Briefcase, Palette } from 'lucide-react';
-=======
-import { UserPlus, Edit, Search, Mail, Phone, MapPin, GraduationCap, Trash2, Copy, CheckCircle, BookOpen, Plus, X, Briefcase, Palette } from 'lucide-react';
-import { useAuth } from '@/lib/auth';
->>>>>>> 4994eb60
+
 import { ROLE_IDS } from '@/lib/roles';
 import { isSeniorSecondaryClass } from '@/lib/utils';
 
