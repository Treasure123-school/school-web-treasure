import { useState, useEffect } from "react";
import { useQuery, useMutation } from "@tanstack/react-query";
import { useAuth } from "@/lib/auth";
import { Card, CardContent, CardDescription, CardHeader, CardTitle } from "@/components/ui/card";
import { Button } from "@/components/ui/button";
import { Badge } from "@/components/ui/badge";
import { Avatar, AvatarFallback, AvatarImage } from "@/components/ui/avatar";
import { Input } from "@/components/ui/input";
import { Label } from "@/components/ui/label";
import { 
  CheckCircle, 
  XCircle, 
  Clock, 
  Mail, 
  User, 
  ShieldAlert, 
  ShieldCheck, 
  RotateCcw,
  Filter,
  MoreVertical,
  Trash2,
  KeyRound,
  UserCog,
  Shield,
  Users,
  Ban,
  Eye,
  AlertCircle
} from "lucide-react";
import { Textarea } from '@/components/ui/textarea';
import { useToast } from "@/hooks/use-toast";
import { apiRequest, queryClient } from "@/lib/queryClient";
import { useSocketIORealtime } from '@/hooks/useSocketIORealtime';
import {
  AlertDialog,
  AlertDialogAction,
  AlertDialogCancel,
  AlertDialogContent,
  AlertDialogDescription,
  AlertDialogFooter,
  AlertDialogHeader,
  AlertDialogTitle,
} from "@/components/ui/alert-dialog";
import {
  Dialog,
  DialogContent,
  DialogDescription,
  DialogFooter,
  DialogHeader,
  DialogTitle,
} from "@/components/ui/dialog";
import {
  DropdownMenu,
  DropdownMenuContent,
  DropdownMenuItem,
  DropdownMenuLabel,
  DropdownMenuSeparator,
  DropdownMenuTrigger,
} from "@/components/ui/dropdown-menu";
import {
  Select,
  SelectContent,
  SelectItem,
  SelectTrigger,
  SelectValue,
} from "@/components/ui/select";
import { Tabs, TabsContent, TabsList, TabsTrigger } from "@/components/ui/tabs";

interface User {
  id: string;
  email: string;
  firstName: string;
  lastName: string;
  username: string;
  roleId: number;
  roleName?: string;
  googleId: string | null;
  profileImageUrl: string | null;
  createdVia: string | null;
  status: 'pending' | 'active' | 'suspended' | 'disabled';
  createdAt: Date | null;
  authProvider: string;
  recoveryEmail?: string | null;
}
interface Role {
  id: number;
  name: string;
}
type ActionType = 'approve' | 'suspend' | 'unsuspend' | 'verify' | 'unverify' | 'disable' | 'delete' | 'resetPassword' | 'changeRole' | 'updateRecoveryEmail' | 'viewLogs';

export default function UserManagement() {
  const { user } = useAuth();
  const { toast } = useToast();
  const [selectedUser, setSelectedUser] = useState<User | null>(null);
  const [actionType, setActionType] = useState<ActionType | null>(null);
  const [statusFilter, setStatusFilter] = useState<string>('all');
  const [deletingUserId, setDeletingUserId] = useState<string | null>(null);

  const [resetPasswordDialog, setResetPasswordDialog] = useState(false);
  const [newPassword, setNewPassword] = useState('');
  const [forceChange, setForceChange] = useState(true);

  const [changeRoleDialog, setChangeRoleDialog] = useState(false);
  const [newRoleId, setNewRoleId] = useState<number | null>(null);

  const [recoveryEmailDialog, setRecoveryEmailDialog] = useState(false);
  const [newRecoveryEmail, setNewRecoveryEmail] = useState('');

  // New states for suspend and delete dialogs
  const [suspendDialog, setSuspendDialog] = useState(false);
  const [suspendReason, setSuspendReason] = useState('');
  const [deleteDialog, setDeleteDialog] = useState(false);

  // Fetch all users with BALANCED refresh settings
  const { data: allUsers = [], isLoading } = useQuery<User[]>({
    queryKey: ['/api/users'],
    staleTime: 3000, // 3 seconds - avoid excessive refetches
    gcTime: 5 * 60 * 1000, // 5 minutes cache
    refetchOnWindowFocus: true, // Refresh when user returns to tab
    refetchOnMount: true, // Fetch on component mount
  });

  // Enable real-time updates for users
  useSocketIORealtime({ 
    table: 'users', 
    queryKey: ['/api/users']
  });

  // Fetch pending users for count with BALANCED refresh settings
  const { data: pendingUsers = [] } = useQuery<User[]>({
    queryKey: ['/api/users/pending'],
    staleTime: 3000, // 3 seconds - avoid excessive refetches
    refetchOnWindowFocus: true,
    refetchOnMount: true,
  });

  // Fetch roles for role change dialog with LONG cache (roles don't change often)
  const { data: roles = [] } = useQuery<Role[]>({
    queryKey: ['/api/roles'],
    staleTime: 30 * 60 * 1000, // 30 minutes - roles change rarely
    gcTime: 60 * 60 * 1000, // 1 hour cache
  });

  // Filter users by status
  const filteredUsers = statusFilter === 'all' 
    ? allUsers 
    : allUsers.filter(u => u.status === statusFilter);

  // Approve user mutation with OPTIMISTIC UPDATES for instant feedback
  const approveMutation = useMutation({
    mutationFn: async (userId: string) => {
      return await apiRequest('POST', `/api/users/${userId}/approve`);
    },
    onMutate: async (userId: string) => {
      // INSTANT FEEDBACK: Cancel outgoing refetches
      await queryClient.cancelQueries({ queryKey: ['/api/users'] });
      await queryClient.cancelQueries({ queryKey: ['/api/users/pending'] });

      // INSTANT FEEDBACK: Snapshot previous values
      const previousUsers = queryClient.getQueryData(['/api/users']);
      const previousPendingUsers = queryClient.getQueryData(['/api/users/pending']);

      // INSTANT FEEDBACK: Optimistically update user status in main list
      queryClient.setQueryData(['/api/users'], (old: any) => {
        if (!old) return old;
        return old.map((user: any) => 
          user.id === userId ? { ...user, status: 'active' } : user
        );
      });

      // INSTANT FEEDBACK: Optimistically remove from pending list
      queryClient.setQueryData(['/api/users/pending'], (old: any) => {
        if (!old) return old;
        return old.filter((user: any) => user.id !== userId);
      });

      return { previousUsers, previousPendingUsers };
    },
    onSuccess: async (data: any) => {
      // AGGRESSIVE REFETCH: Force immediate background refetch for guaranteed consistency
      await Promise.all([
        queryClient.invalidateQueries({ queryKey: ['/api/users'], refetchType: 'active' }),
        queryClient.invalidateQueries({ queryKey: ['/api/users/pending'], refetchType: 'active' })
      ]);

      toast({
        title: "✓ User Approved",
        description: data?.message || "The user has been approved and can now log in.",
        className: "border-green-500 bg-green-50",
      });
      setSelectedUser(null);
      setActionType(null);
    },
    onError: (error: any, userId: string, context: any) => {
      // ROLLBACK: Restore previous state on error
      if (context?.previousUsers) {
        queryClient.setQueryData(['/api/users'], context.previousUsers);
      }
      if (context?.previousPendingUsers) {
        queryClient.setQueryData(['/api/users/pending'], context.previousPendingUsers);
      }
      toast({
        title: "✗ Approval Failed",
        description: error.message || "Failed to approve user. Please try again.",
        variant: "destructive",
        className: "border-red-500 bg-red-50",
      });
    },
  });

  // Change status mutation with OPTIMISTIC UPDATES
  const changeStatusMutation = useMutation({
    mutationFn: async ({ userId, status, reason }: { userId: string; status: string; reason: string }) => {
      return await apiRequest('POST', `/api/users/${userId}/status`, {
        status,
        reason
      });
    },
    onMutate: async ({ userId, status }) => {
      // INSTANT FEEDBACK: Cancel outgoing refetches
      await queryClient.cancelQueries({ queryKey: ['/api/users'] });
      await queryClient.cancelQueries({ queryKey: ['/api/users/pending'] });

      // INSTANT FEEDBACK: Snapshot previous values
      const previousUsers = queryClient.getQueryData(['/api/users']);
      const previousPendingUsers = queryClient.getQueryData(['/api/users/pending']);

      // INSTANT FEEDBACK: Optimistically update status in both caches
      queryClient.setQueryData(['/api/users'], (old: any) => {
        if (!old) return old;
        return old.map((user: any) => 
          user.id === userId ? { ...user, status } : user
        );
      });

      queryClient.setQueryData(['/api/users/pending'], (old: any) => {
        if (!old) return old;
        if (status === 'active') {
          return old.filter((user: any) => user.id !== userId);
        }
        return old.map((user: any) => 
          user.id === userId ? { ...user, status } : user
        );
      });

      return { previousUsers, previousPendingUsers };
    },
    onSuccess: async (data: any, variables) => {
      // AGGRESSIVE REFETCH: Force immediate background refetch for guaranteed consistency
      await Promise.all([
        queryClient.invalidateQueries({ queryKey: ['/api/users'], refetchType: 'active' }),
        queryClient.invalidateQueries({ queryKey: ['/api/users/pending'], refetchType: 'active' })
      ]);

      toast({
        title: "✓ Status Updated",
        description: data?.message || `User status has been updated to ${variables.status}`,
        className: "border-green-500 bg-green-50",
      });
      setSelectedUser(null);
      setActionType(null);
    },
    onError: (error: any, variables, context: any) => {
      // ROLLBACK: Restore previous state on error
      if (context?.previousUsers) {
        queryClient.setQueryData(['/api/users'], context.previousUsers);
      }
      if (context?.previousPendingUsers) {
        queryClient.setQueryData(['/api/users/pending'], context.previousPendingUsers);
      }
      toast({
        title: "✗ Status Update Failed",
        description: error.message || "Failed to update user status. Please try again.",
        variant: "destructive",
        className: "border-red-500 bg-red-50",
      });
    },
  });

  // Delete user mutation with OPTIMISTIC UPDATES + AGGRESSIVE REFETCH
  const deleteUserMutation = useMutation({
    mutationFn: async (userId: string) => {
      setDeletingUserId(userId); // Mark user as being deleted
      return await apiRequest('DELETE', `/api/users/${userId}`);
    },
    onMutate: async (userId: string) => {
      // INSTANT FEEDBACK: Cancel outgoing refetches
      await queryClient.cancelQueries({ queryKey: ['/api/users'] });
      await queryClient.cancelQueries({ queryKey: ['/api/users/pending'] });

      // INSTANT FEEDBACK: Snapshot previous values for rollback
      const previousUsers = queryClient.getQueryData(['/api/users']);
      const previousPendingUsers = queryClient.getQueryData(['/api/users/pending']);

      // INSTANT FEEDBACK: Optimistically remove user from both caches
      queryClient.setQueryData(['/api/users'], (old: any) => {
        if (!old) return old;
        return old.filter((user: any) => user.id !== userId);
      });

      queryClient.setQueryData(['/api/users/pending'], (old: any) => {
        if (!old) return old;
        return old.filter((user: any) => user.id !== userId);
      });

      return { previousUsers, previousPendingUsers };
    },
    onSuccess: async (data: any, userId) => {

      // AGGRESSIVE REFETCH: Force immediate background refetch for guaranteed consistency
      await Promise.all([
        queryClient.invalidateQueries({ queryKey: ['/api/users'], refetchType: 'active' }),
        queryClient.invalidateQueries({ queryKey: ['/api/users/pending'], refetchType: 'active' })
      ]);

      toast({
        title: "✓ User Deleted",
        description: data?.message || "User has been deleted successfully.",
        className: "border-green-500 bg-green-50",
      });

      setDeletingUserId(null); // Clear deleting state
      setDeleteDialog(false);
      setSelectedUser(null);
      setActionType(null);
    },
    onError: (error: any, userId: string, context: any) => {

      setDeletingUserId(null); // Clear deleting state

      // ROLLBACK: Restore previous state on error
      if (context?.previousUsers) {
        queryClient.setQueryData(['/api/users'], context.previousUsers);
      }
      if (context?.previousPendingUsers) {
        queryClient.setQueryData(['/api/users/pending'], context.previousPendingUsers);
      }
      // If user was already deleted (404), treat as success and clear cache
      if (error.message?.includes('not found') || error.message?.includes('404')) {

        // Force immediate refetch to get accurate state
        queryClient.invalidateQueries({ queryKey: ['/api/users'], refetchType: 'active' });
        queryClient.invalidateQueries({ queryKey: ['/api/users/pending'], refetchType: 'active' });

        toast({
          title: "✓ User Already Deleted",
          description: "This user has already been removed from the system.",
          className: "border-green-500 bg-green-50",
        });

        setDeleteDialog(false);
        setSelectedUser(null);
        setActionType(null);
        return;
      }
      // Handle other errors
      let errorMessage = error.message || "Failed to delete user. Please try again.";

      if (error.message?.includes('foreign key constraint') || error.message?.includes('associated')) {
        errorMessage = "Cannot delete user: This account has associated records (exams, grades, etc.). Please disable the account instead.";
      }
      toast({
        title: "Deletion Failed",
        description: errorMessage,
        variant: "destructive",
      });
    },
  });

  // Reset password mutation with OPTIMISTIC UPDATES
  const resetPasswordMutation = useMutation({
    mutationFn: async ({ userId, newPassword, forceChange }: { userId: string; newPassword: string; forceChange: boolean }) => {
      const response = await apiRequest('POST', `/api/users/${userId}/reset-password`, {
        newPassword,
        forceChange
      });
      if (!response.ok) {
        const error = await response.json();
        throw new Error(error.message || 'Failed to reset password');
      }
      return await response.json();
    },
    onMutate: async ({ userId }) => {
      // INSTANT FEEDBACK: Show immediate success message
      toast({
        title: "↻ Resetting Password...",
        description: "Password reset in progress",
        className: "border-blue-500 bg-blue-50",
      });

      // Cancel outgoing refetches
      await queryClient.cancelQueries({ queryKey: ['/api/users'] });

      // Snapshot previous values
      const previousUsers = queryClient.getQueryData(['/api/users']);

      return { previousUsers };
    },
    onSuccess: async (data: any) => {
      // AGGRESSIVE REFETCH: Force immediate background refetch
      await queryClient.invalidateQueries({ queryKey: ['/api/users'], refetchType: 'active' });

      toast({
        title: "✓ Password Reset",
        description: data?.message || "User password has been reset successfully.",
        className: "border-green-500 bg-green-50",
      });
      setResetPasswordDialog(false);
      setNewPassword('');
      setSelectedUser(null);
    },
    onError: (error: any, variables, context: any) => {
      toast({
        title: "✗ Password Reset Failed",
        description: error.message || "Failed to reset password. Please try again.",
        variant: "destructive",
        className: "border-red-500 bg-red-50",
      });
    },
  });

  // Change role mutation with OPTIMISTIC UPDATES
  const changeRoleMutation = useMutation({
    mutationFn: async ({ userId, roleId }: { userId: string; roleId: number }) => {
      const response = await apiRequest('POST', `/api/users/${userId}/role`, {
        roleId
      });
      if (!response.ok) {
        const error = await response.json();
        throw new Error(error.message || 'Failed to change role');
      }
      return await response.json();
    },
    onMutate: async ({ userId, roleId }) => {
      // INSTANT FEEDBACK: Cancel outgoing refetches
      await queryClient.cancelQueries({ queryKey: ['/api/users'] });

      // INSTANT FEEDBACK: Snapshot previous values
      const previousUsers = queryClient.getQueryData(['/api/users']);

      // INSTANT FEEDBACK: Optimistically update role
      queryClient.setQueryData(['/api/users'], (old: any) => {
        if (!old) return old;
        return old.map((user: any) => 
          user.id === userId ? { ...user, roleId } : user
        );
      });

      return { previousUsers };
    },
    onSuccess: async (data: any) => {
      // AGGRESSIVE REFETCH: Force immediate background refetch
      await queryClient.invalidateQueries({ queryKey: ['/api/users'], refetchType: 'active' });

      toast({
        title: "✓ Role Changed",
        description: data?.message || "User role has been updated successfully.",
        className: "border-green-500 bg-green-50",
      });
      setChangeRoleDialog(false);
      setNewRoleId(null);
      setSelectedUser(null);
    },
    onError: (error: any, variables, context: any) => {
      // ROLLBACK: Restore previous state on error
      if (context?.previousUsers) {
        queryClient.setQueryData(['/api/users'], context.previousUsers);
      }
      toast({
        title: "✗ Role Change Failed",
        description: error.message || "Failed to change user role. Please try again.",
        variant: "destructive",
        className: "border-red-500 bg-red-50",
      });
    },
  });

  // Update recovery email mutation with OPTIMISTIC UPDATES
  const updateRecoveryEmailMutation = useMutation({
    mutationFn: async ({ userId, recoveryEmail }: { userId: string; recoveryEmail: string }) => {
      const response = await apiRequest('POST', `/api/users/${userId}/recovery-email`, {
        recoveryEmail
      });
      if (!response.ok) {
        const error = await response.json();
        throw new Error(error.message || 'Failed to update recovery email');
      }
      return await response.json();
    },
    onMutate: async ({ userId, recoveryEmail }) => {
      // INSTANT FEEDBACK: Cancel outgoing refetches
      await queryClient.cancelQueries({ queryKey: ['/api/users'] });

      // INSTANT FEEDBACK: Snapshot previous values
      const previousUsers = queryClient.getQueryData(['/api/users']);

      // INSTANT FEEDBACK: Optimistically update recovery email
      queryClient.setQueryData(['/api/users'], (old: any) => {
        if (!old) return old;
        return old.map((user: any) => 
          user.id === userId ? { ...user, recoveryEmail } : user
        );
      });

      return { previousUsers };
    },
    onSuccess: async (data: any) => {
      // AGGRESSIVE REFETCH: Force immediate background refetch
      await queryClient.invalidateQueries({ queryKey: ['/api/users'], refetchType: 'active' });

      toast({
        title: "✓ Recovery Email Updated",
        description: data?.message || "Recovery email has been updated successfully.",
        className: "border-green-500 bg-green-50",
      });
      setRecoveryEmailDialog(false);
      setNewRecoveryEmail('');
      setSelectedUser(null);
    },
    onError: (error: any, variables, context: any) => {
      // ROLLBACK: Restore previous state on error
      if (context?.previousUsers) {
        queryClient.setQueryData(['/api/users'], context.previousUsers);
      }
      toast({
        title: "✗ Update Failed",
        description: error.message || "Failed to update recovery email. Please try again.",
        variant: "destructive",
        className: "border-red-500 bg-red-50",
      });
    },
  });

  // Verify/Unverify mutation with OPTIMISTIC UPDATES for instant feedback
  const verifyMutation = useMutation({
    mutationFn: async ({ userId, action }: { userId: string; action: 'verify' | 'unverify' }) => {
      return await apiRequest('POST', `/api/users/${userId}/${action}`);
    },
    onMutate: async ({ userId, action }) => {
      // INSTANT FEEDBACK: Cancel outgoing refetches
      await queryClient.cancelQueries({ queryKey: ['/api/users'] });
      await queryClient.cancelQueries({ queryKey: ['/api/users/pending'] });

      // INSTANT FEEDBACK: Snapshot previous values
      const previousUsers = queryClient.getQueryData(['/api/users']);
      const previousPendingUsers = queryClient.getQueryData(['/api/users/pending']);

      const newStatus = action === 'verify' ? 'active' : 'pending';

      // INSTANT FEEDBACK: Optimistically update user status in main list
      queryClient.setQueryData(['/api/users'], (old: any) => {
        if (!old) return old;
        return old.map((user: any) => 
          user.id === userId ? { ...user, status: newStatus } : user
        );
      });

      // INSTANT FEEDBACK: Update pending list
      if (action === 'verify') {
        queryClient.setQueryData(['/api/users/pending'], (old: any) => {
          if (!old) return old;
          return old.filter((user: any) => user.id !== userId);
        });
      } else {
        queryClient.setQueryData(['/api/users/pending'], (old: any) => {
          if (!old) return old;
          const user = (queryClient.getQueryData(['/api/users']) as any)?.find((u: any) => u.id === userId);
          return user && !old.some((u: any) => u.id === userId) ? [...old, user] : old;
        });
      }
      return { previousUsers, previousPendingUsers };
    },
    onSuccess: async (data: any, variables) => {
      // AGGRESSIVE REFETCH: Force immediate background refetch for guaranteed consistency
      await Promise.all([
        queryClient.invalidateQueries({ queryKey: ['/api/users'], refetchType: 'active' }),
        queryClient.invalidateQueries({ queryKey: ['/api/users/pending'], refetchType: 'active' })
      ]);

      toast({
        title: "✓ User Status Updated",
        description: data?.message || `User has been ${variables.action === 'verify' ? 'verified' : 'unverified'}.`,
        className: "border-green-500 bg-green-50",
      });
      setSelectedUser(null);
      setActionType(null);
    },
    onError: (error: any, variables, context: any) => {
      // ROLLBACK: Restore previous state on error
      if (context?.previousUsers) {
        queryClient.setQueryData(['/api/users'], context.previousUsers);
      }
      if (context?.previousPendingUsers) {
        queryClient.setQueryData(['/api/users/pending'], context.previousPendingUsers);
      }
      toast({
        title: "✗ Update Failed",
        description: error.message || `Failed to ${variables.action} user.`,
        variant: "destructive",
        className: "border-red-500 bg-red-50",
      });
    },
  });

  const suspendMutation = useMutation({
    mutationFn: async ({ userId, action, reason }: { userId: string; action: 'suspend' | 'unsuspend'; reason?: string }) => {
      return await apiRequest('POST', `/api/users/${userId}/${action}`, { reason });
    },
    onMutate: async ({ userId, action }) => {
      await queryClient.cancelQueries({ queryKey: ['/api/users'] });
      const previousUsers = queryClient.getQueryData(['/api/users']);
      queryClient.setQueryData(['/api/users'], (old: any) => 
        old?.map((user: any) => 
          user.id === userId ? { ...user, status: action === 'suspend' ? 'suspended' : 'active' } : user
        )
      );
      return { previousUsers };
    },
    onSuccess: async (data: any, variables) => {
      // AGGRESSIVE REFETCH: Force immediate background refetch for guaranteed consistency
      await Promise.all([
        queryClient.invalidateQueries({ queryKey: ['/api/users'], refetchType: 'active' }),
        queryClient.invalidateQueries({ queryKey: ['/api/users/pending'], refetchType: 'active' })
      ]);

      toast({
        title: "✓ User Status Updated",
        description: data?.message || `User has been ${variables.action}ed.`,
        className: "border-green-500 bg-green-50",
      });
      setSuspendDialog(false);
      setSuspendReason('');
      setSelectedUser(null);
      setActionType(null);
    },
    onError: (error: any, variables, context: any) => {
      if (context?.previousUsers) {
        queryClient.setQueryData(['/api/users'], context.previousUsers);
      }
      toast({
        title: "✗ Update Failed",
        description: error.message || `Failed to ${variables.action} user.`,
        variant: "destructive",
        className: "border-red-500 bg-red-50",
      });
    },
  });

  const handleAction = (user: User, action: ActionType) => {
    setSelectedUser(user);
    setActionType(action);

    switch (action) {
      case 'verify':
        verifyMutation.mutate({ userId: user.id, action: 'verify' });
        break;
      case 'unverify':
        // Show confirmation dialog only
        break;
      case 'suspend':
        setSuspendDialog(true);
        break;
      case 'unsuspend':
        suspendMutation.mutate({ userId: user.id, action: 'unsuspend' });
        break;
      case 'resetPassword':
        setNewPassword('');
        setForceChange(true);
        setResetPasswordDialog(true);
        break;
      case 'changeRole':
        setNewRoleId(user.roleId);
        setChangeRoleDialog(true);
        break;
      case 'updateRecoveryEmail':
        setNewRecoveryEmail(user.recoveryEmail || '');
        setRecoveryEmailDialog(true);
        break;
      case 'delete':
        setDeleteDialog(true);
        break;
      case 'viewLogs':
        window.location.href = `/portal/admin/audit-logs?userId=${user.id}`;
        break;
      default:
        break;
    }
  };

  const confirmUnverify = () => {
    if (!selectedUser) return;

    changeStatusMutation.mutate({
      userId: selectedUser.id,
      status: 'pending',
      reason: 'Account verification pending. Await Admin approval.'
    });
  };

  const handleResetPassword = () => {
    if (!selectedUser || !newPassword || newPassword.length < 6) {
      toast({
        title: "✗ Validation Error",
        description: "Password must be at least 6 characters long",
        variant: "destructive",
        className: "border-red-500 bg-red-50",
      });
      return;
    }
    resetPasswordMutation.mutate({
      userId: selectedUser.id,
      newPassword,
      forceChange
    });
  };

  const handleChangeRole = () => {
    if (!selectedUser || !newRoleId) {
      toast({
        title: "✗ Validation Error",
        description: "Please select a role",
        variant: "destructive",
        className: "border-red-500 bg-red-50",
      });
      return;
    }
    changeRoleMutation.mutate({
      userId: selectedUser.id,
      roleId: newRoleId
    });
  };

  const handleUpdateRecoveryEmail = () => {
    if (!selectedUser || !newRecoveryEmail) {
      toast({
        title: "✗ Validation Error",
        description: "Please enter a valid email address",
        variant: "destructive",
        className: "border-red-500 bg-red-50",
      });
      return;
    }
    // Validate email format
    const emailRegex = /^[^\s@]+@[^\s@]+\.[^\s@]+$/;
    if (!emailRegex.test(newRecoveryEmail)) {
      toast({
        title: "✗ Invalid Email Format",
        description: "Please enter a valid email address (e.g., parent@example.com)",
        variant: "destructive",
        className: "border-red-500 bg-red-50",
      });
      return;
    }
    updateRecoveryEmailMutation.mutate({
      userId: selectedUser.id,
      recoveryEmail: newRecoveryEmail
    });
  };

  if (!user) {
    return <div>Please log in to access the admin portal.</div>;
  }
  const getInitials = (firstName: string, lastName: string) => {
    return `${firstName?.[0] || ''}${lastName?.[0] || ''}`.toUpperCase();
  };

  const formatDate = (date: Date | null) => {
    if (!date) return 'N/A';
    return new Date(date).toLocaleDateString('en-US', {
      month: 'short',
      day: 'numeric',
      year: 'numeric'
    });
  };

  const getStatusBadge = (status: string, userId?: string) => {
    const badgeConfigs: Record<string, { variant: any; label: string; icon: React.ReactNode; className?: string }> = {
      'pending': { 
        variant: 'secondary', 
        label: 'Unverified', 
        icon: <Clock className="h-3 w-3 mr-1" />,
        className: 'bg-yellow-100 text-yellow-800 border-yellow-300'
      },
      'active': { 
        variant: 'default', 
        label: 'Verified', 
        icon: <CheckCircle className="h-3 w-3 mr-1" />,
        className: 'bg-green-100 text-green-800 border-green-300'
      },
      'suspended': { 
        variant: 'destructive', 
        label: 'Suspended', 
        icon: <ShieldAlert className="h-3 w-3 mr-1" />,
        className: 'bg-red-100 text-red-800 border-red-300'
      },
      'disabled': { 
        variant: 'outline', 
        label: 'Disabled', 
        icon: <XCircle className="h-3 w-3 mr-1" />,
        className: 'bg-gray-100 text-gray-800 border-gray-300'
      }
    };

    const badgeConfig = badgeConfigs[status] || { 
      variant: 'outline', 
      label: status,
      icon: null,
      className: ''
    };

    return (
      <Badge 
        variant={badgeConfig.variant as any}
        className={`font-medium text-xs sm:text-sm ${badgeConfig.className}`}
        data-testid={`badge-status-${status}-${userId || ''}`}
      >
        <div className="flex items-center">
          {badgeConfig.icon}
          <span>{badgeConfig.label}</span>
        </div>
      </Badge>
    );
  };

  // Suspend Dialog
  const renderSuspendDialog = () => (
    <Dialog open={suspendDialog} onOpenChange={(open) => {
      if (!open) {
        setSuspendDialog(false);
        setSuspendReason('');
        setSelectedUser(null);
        setActionType(null);
      }
    }}>
      <DialogContent data-testid="dialog-suspend-account">
        <DialogHeader>
          <DialogTitle className="flex items-center gap-2">
            <Ban className="h-5 w-5 text-orange-600" />
            Suspend Account
          </DialogTitle>
          <DialogDescription>
            Temporarily block access for <strong>{selectedUser?.firstName} {selectedUser?.lastName}</strong>. 
            They will see this message when trying to log in: 
            <br/><span className="font-semibold text-foreground mt-2 block">"Your account is suspended. Please contact the Admin."</span>
          </DialogDescription>
        </DialogHeader>
        <div className="space-y-4">
          <div>
            <Label htmlFor="suspendReason">Reason for Suspension (Optional)</Label>
            <Textarea
              id="suspendReason"
              value={suspendReason}
              onChange={(e) => setSuspendReason(e.target.value)}
              placeholder="e.g., Misconduct, pending review, policy violation..."
              rows={3}
              data-testid="textarea-suspend-reason"
            />
          </div>
          <div className="flex justify-end gap-2">
            <Button 
              variant="outline" 
              onClick={() => {
                setSuspendDialog(false);
                setSuspendReason('');
                setSelectedUser(null);
                setActionType(null);
              }}
              data-testid="button-cancel-suspend"
            >
              Cancel
            </Button>
            <Button
              variant="destructive"
              onClick={() => {
                if (selectedUser) {
                  suspendMutation.mutate({ 
                    userId: selectedUser.id, 
                    action: 'suspend', 
                    reason: suspendReason || 'Account suspended by Admin'
                  });
                }
              }}
              disabled={suspendMutation.isPending}
              data-testid="button-confirm-suspend"
            >
              {suspendMutation.isPending ? 'Suspending...' : 'Suspend Account'}
            </Button>
          </div>
        </div>
      </DialogContent>
    </Dialog>
  );

  // Delete Dialog
  const renderDeleteDialog = () => (
    <Dialog open={deleteDialog} onOpenChange={(open) => {
      if (!open) {
        setDeleteDialog(false);
        setSelectedUser(null);
        setActionType(null);
      }
    }}>
      <DialogContent data-testid="dialog-delete-account">
        <DialogHeader>
          <DialogTitle className="flex items-center gap-2 text-red-600">
            <Trash2 className="h-5 w-5" />
            Delete Account Permanently
          </DialogTitle>
          <DialogDescription>
            Permanently remove <strong>{selectedUser?.firstName} {selectedUser?.lastName}</strong>'s account from the system. 
            All exam data will be preserved for records, but the user account will be removed.
          </DialogDescription>
        </DialogHeader>
        <div className="space-y-4">
          <div className="bg-red-50 border border-red-200 rounded-lg p-4">
            <p className="text-sm text-red-800">
              <strong>⚠️ Warning:</strong> This action cannot be undone. The user will no longer be able to access the portal.
            </p>
          </div>
          <div className="flex justify-end gap-2">
            <Button 
              variant="outline" 
              onClick={() => {
                setDeleteDialog(false);
                setSelectedUser(null);
                setActionType(null);
              }}
              data-testid="button-cancel-delete"
            >
              Cancel
            </Button>
            <Button
              variant="destructive"
              onClick={() => {
                if (selectedUser) {
                  deleteUserMutation.mutate(selectedUser.id);
                }
              }}
              disabled={deleteUserMutation.isPending}
              data-testid="button-confirm-delete"
            >
              {deleteUserMutation.isPending ? 'Deleting...' : 'Delete Account'}
            </Button>
          </div>
        </div>
      </DialogContent>
    </Dialog>
  );


  const UserList = ({ users }: { users: User[] }) => (
    <div className="space-y-3">
      {users.map((userData) => {
        const isDeleting = deletingUserId === userData.id;
        return (
        <div
          key={userData.id}
          className={`flex flex-col sm:flex-row sm:items-center sm:justify-between p-3 sm:p-4 border rounded-lg transition-colors gap-3 ${
            isDeleting ? 'opacity-50 pointer-events-none bg-muted/30' : 'hover:bg-muted/50'
          }`}
          data-testid={`user-card-${userData.id}`}
        >
          <div className="flex items-center gap-3 sm:gap-4 flex-1 min-w-0">
            <Avatar className="h-10 w-10 sm:h-12 sm:w-12 flex-shrink-0">
              {userData.profileImageUrl && (
                <AvatarImage src={userData.profileImageUrl} alt={`${userData.firstName} ${userData.lastName}`} />
              )}
              <AvatarFallback className="bg-primary text-primary-foreground text-xs sm:text-sm">
                {getInitials(userData.firstName, userData.lastName)}
              </AvatarFallback>
            </Avatar>
            <div className="flex-1 min-w-0">
              <h3 className="font-semibold text-sm sm:text-base truncate" data-testid={`text-user-name-${userData.id}`}>
                {userData.firstName} {userData.lastName}
              </h3>
              <div className="flex flex-col sm:flex-row sm:items-center gap-1 sm:gap-4 text-xs sm:text-sm text-muted-foreground mt-1">
                <span className="flex items-center gap-1 truncate" data-testid={`text-user-email-${userData.id}`}>
                  <Mail className="h-3 w-3 flex-shrink-0" />
                  <span className="truncate">{userData.email}</span>
                </span>
                <span className="flex items-center gap-1 truncate" data-testid={`text-user-username-${userData.id}`}>
                  <User className="h-3 w-3 flex-shrink-0" />
                  {userData.username}
                </span>
              </div>
              <div className="flex items-center gap-2 mt-2 flex-wrap">
                <Badge variant="outline" className="text-xs" data-testid={`badge-role-${userData.id}`}>
                  {userData.roleName || 'Unknown'}
                </Badge>
                {getStatusBadge(userData.status, userData.id)}
              </div>
            </div>
          </div>

          <DropdownMenu>
            <DropdownMenuTrigger asChild>
              <Button variant="ghost" size="sm" className="h-8 w-8 sm:h-9 sm:w-9 p-0" data-testid={`button-actions-${userData.id}`}>
                <MoreVertical className="h-4 w-4" />
              </Button>
            </DropdownMenuTrigger>
            <DropdownMenuContent align="end" data-testid={`menu-actions-${userData.id}`}>
              <DropdownMenuLabel>Admin Powers</DropdownMenuLabel>
              <DropdownMenuSeparator />

              {userData.authProvider !== 'google' && (
                <DropdownMenuItem 
                  onClick={() => handleAction(userData, 'resetPassword')}
                  data-testid={`menu-item-reset-password-${userData.id}`}
                >
                  <KeyRound className="h-4 w-4 mr-2" />
                  Reset Password
                </DropdownMenuItem>
              )}

              <DropdownMenuItem 
                onClick={() => handleAction(userData, 'changeRole')}
                data-testid={`menu-item-change-role-${userData.id}`}
              >
                <UserCog className="h-4 w-4 mr-2" />
                Change Role
              </DropdownMenuItem>

              <DropdownMenuItem 
                onClick={() => handleAction(userData, 'updateRecoveryEmail')}
                data-testid={`menu-item-recovery-email-${userData.id}`}
              >
                <Mail className="h-4 w-4 mr-2" />
                Update Recovery Email
              </DropdownMenuItem>

              <DropdownMenuItem 
                onClick={() => handleAction(userData, 'viewLogs')}
                data-testid={`menu-item-view-logs-${userData.id}`}
              >
                <Eye className="h-4 w-4 mr-2" />
                View Activity Logs
              </DropdownMenuItem>

              <DropdownMenuSeparator />

              {userData.status === 'active' && (
                <DropdownMenuItem 
                  onClick={() => handleAction(userData, 'suspend')}
                  className="text-orange-600 focus:text-orange-600"
                  data-testid={`menu-item-suspend-${userData.id}`}
                >
                  <Ban className="h-4 w-4 mr-2" />
                  Suspend Access
                </DropdownMenuItem>
              )}

              {userData.status === 'suspended' && (
                <DropdownMenuItem 
                  onClick={() => handleAction(userData, 'unsuspend')}
                  className="text-green-600 focus:text-green-600"
                  data-testid={`menu-item-unsuspend-${userData.id}`}
                >
                  <CheckCircle className="h-4 w-4 mr-2" />
                  Unsuspend Access
                </DropdownMenuItem>
              )}

              {userData.status === 'pending' && (
                <DropdownMenuItem 
                  onClick={() => handleAction(userData, 'approve')}
                  className="text-green-600 focus:text-green-600"
                  data-testid={`menu-item-approve-${userData.id}`}
                >
                  <CheckCircle className="h-4 w-4 mr-2" />
                  Verify / Activate
                </DropdownMenuItem>
              )}

              {(userData.status === 'active' || userData.status === 'pending') && (
                <DropdownMenuItem 
                  onClick={() => handleAction(userData, 'unverify')}
                  data-testid={`menu-item-unverify-${userData.id}`}
                >
                  <RotateCcw className="h-4 w-4 mr-2" />
                  Unverify / Deactivate
                </DropdownMenuItem>
              )}

              <DropdownMenuSeparator />

              <DropdownMenuItem 
                onClick={() => handleAction(userData, 'delete')}
                className="text-destructive focus:text-destructive"
                data-testid={`menu-item-delete-${userData.id}`}
              >
                <Trash2 className="h-4 w-4 mr-2" />
                Delete Account
              </DropdownMenuItem>
            </DropdownMenuContent>
          </DropdownMenu>
        </div>
      );
      })}
    </div>
  );

  return (
<<<<<<< HEAD
    <>
=======
>>>>>>> 4994eb60
      <div className="space-y-4 sm:space-y-6">
        {/* Header */}
        <div className="flex flex-col sm:flex-row sm:items-center sm:justify-between gap-3 sm:gap-0">
          <div>
            <h1 className="text-2xl sm:text-3xl font-bold tracking-tight flex items-center gap-2" data-testid="text-page-title">
              <Shield className="h-6 w-6 sm:h-8 sm:w-8" />
              User Management
            </h1>
            <p className="text-sm sm:text-base text-muted-foreground mt-1" data-testid="text-page-description">
              Manage user accounts, permissions, and security settings
            </p>
          </div>
          <div className="flex items-center gap-2 sm:gap-3 w-full sm:w-auto">
            <Select value={statusFilter} onValueChange={setStatusFilter}>
              <SelectTrigger className="w-full sm:w-[180px]" data-testid="select-status-filter">
                <SelectValue placeholder="Filter by status" />
              </SelectTrigger>
              <SelectContent>
                <SelectItem value="all">All Users</SelectItem>
                <SelectItem value="active">Active</SelectItem>
                <SelectItem value="pending">Pending</SelectItem>
                <SelectItem value="suspended">Suspended</SelectItem>
                <SelectItem value="disabled">Disabled</SelectItem>
              </SelectContent>
            </Select>
          </div>
        </div>

        {/* Tabs for different user status views */}
        <Tabs defaultValue="all" className="space-y-4" onValueChange={setStatusFilter}>
          <TabsList className="flex flex-wrap justify-center sm:justify-start h-auto py-2">
            <TabsTrigger value="all" data-testid="tab-all-users" className="px-4 py-2">
              All Users ({allUsers.length})
            </TabsTrigger>
            <TabsTrigger value="pending" data-testid="tab-pending-users" className="px-4 py-2">
              Pending ({allUsers.filter(u => u.status === 'pending').length})
            </TabsTrigger>
            <TabsTrigger value="active" data-testid="tab-active-users" className="px-4 py-2">
              Active ({allUsers.filter(u => u.status === 'active').length})
            </TabsTrigger>
            <TabsTrigger value="suspended" data-testid="tab-suspended-users" className="px-4 py-2">
              Suspended ({allUsers.filter(u => u.status === 'suspended').length})
            </TabsTrigger>
            <TabsTrigger value="disabled" data-testid="tab-disabled-users" className="px-4 py-2">
              Disabled ({allUsers.filter(u => u.status === 'disabled').length})
            </TabsTrigger>
          </TabsList>

          <TabsContent value={statusFilter} className="space-y-4">
            <Card data-testid="card-users-list">
              <CardHeader>
                <CardTitle className="flex items-center gap-2 text-base sm:text-lg">
                  <Users className="h-4 w-4 sm:h-5 sm:w-5" />
                  {statusFilter === 'all' ? 'All Users' : `${statusFilter.charAt(0).toUpperCase() + statusFilter.slice(1)} Users`}
                </CardTitle>
                <CardDescription className="text-xs sm:text-sm">
                  {statusFilter === 'pending' && 'New users awaiting admin approval'}
                  {statusFilter === 'active' && 'Users with active access to the system'}
                  {statusFilter === 'suspended' && 'Users whose access has been temporarily suspended'}
                  {statusFilter === 'disabled' && 'Users whose accounts have been disabled'}
                  {statusFilter === 'all' && 'All users in the system regardless of status'}
                </CardDescription>
              </CardHeader>
              <CardContent>
                {isLoading ? (
                  <div className="text-center py-8 text-muted-foreground" data-testid="text-loading">
                    Loading users...
                  </div>
                ) : filteredUsers.length === 0 ? (
                  <div className="text-center py-8 text-muted-foreground" data-testid="text-no-users">
                    <Clock className="h-12 w-12 mx-auto mb-3 opacity-50" />
                    <p className="text-lg font-medium">No users found</p>
                    <p className="text-sm">
                      {statusFilter === 'all' ? 'No users in the system' : `No ${statusFilter} users`}
                    </p>
                  </div>
                ) : (
                  <UserList users={filteredUsers} />
                )}
              </CardContent>
            </Card>
          </TabsContent>
        </Tabs>
      </div>

      {/* Unverify Confirmation Dialog */}
      <AlertDialog open={!!selectedUser && actionType === 'unverify'} onOpenChange={(open) => {
        if (!open) {
          setSelectedUser(null);
          setActionType(null);
        }
      }}>
        <AlertDialogContent data-testid="dialog-confirm-unverify">
          <AlertDialogHeader>
            <AlertDialogTitle data-testid="text-dialog-title">
              Unverify / Deactivate User?
            </AlertDialogTitle>
            <AlertDialogDescription data-testid="text-dialog-description">
              Move <strong>{selectedUser?.firstName} {selectedUser?.lastName}</strong> back to pending verification? 
              They will need admin approval again before they can log in and will see: 
              <br/><span className="font-semibold text-foreground mt-2 block">"Account verification pending. Await Admin approval."</span>
            </AlertDialogDescription>
          </AlertDialogHeader>
          <AlertDialogFooter>
            <AlertDialogCancel data-testid="button-cancel-unverify">Cancel</AlertDialogCancel>
            <AlertDialogAction 
              onClick={confirmUnverify}
              data-testid="button-confirm-unverify"
            >
              Unverify
            </AlertDialogAction>
          </AlertDialogFooter>
        </AlertDialogContent>
      </AlertDialog>

      {/* Reset Password Dialog */}
      <Dialog open={resetPasswordDialog} onOpenChange={setResetPasswordDialog}>
        <DialogContent data-testid="dialog-reset-password">
          <DialogHeader>
            <DialogTitle>Reset Password</DialogTitle>
            <DialogDescription>
              Set a new password for <strong>{selectedUser?.firstName} {selectedUser?.lastName}</strong>
            </DialogDescription>
          </DialogHeader>
          <div className="space-y-4 py-4">
            <div className="space-y-2">
              <Label htmlFor="new-password">New Password</Label>
              <Input
                id="new-password"
                type="password"
                value={newPassword}
                onChange={(e) => setNewPassword(e.target.value)}
                placeholder="Enter new password (min. 6 characters)"
                data-testid="input-new-password"
              />
            </div>
            <div className="p-3 bg-blue-50 dark:bg-blue-950/30 rounded-lg border border-blue-200 dark:border-blue-800">
              <p className="text-xs text-blue-800 dark:text-blue-200 flex items-center gap-2">
                <AlertCircle className="h-4 w-4" />
                <span><strong>Security:</strong> User will be required to change this password on next login for security.</span>
              </p>
            </div>
            <div className="hidden">
              {/* Hidden - always force password change */}
              <input
                type="checkbox"
                id="force-change"
                checked={true}
                readOnly
                className="h-4 w-4 rounded border-gray-300"
                data-testid="checkbox-force-change"
              />
              <Label htmlFor="force-change" className="text-sm font-normal">
                Force user to change password on next login
              </Label>
            </div>
          </div>
          <DialogFooter>
            <Button 
              variant="outline" 
              onClick={() => {
                setResetPasswordDialog(false);
                setNewPassword('');
                setSelectedUser(null);
              }}
              data-testid="button-cancel-reset"
            >
              Cancel
            </Button>
            <Button 
              onClick={handleResetPassword}
              disabled={resetPasswordMutation.isPending}
              data-testid="button-confirm-reset"
            >
              {resetPasswordMutation.isPending ? 'Resetting...' : 'Reset Password'}
            </Button>
          </DialogFooter>
        </DialogContent>
      </Dialog>

      {/* Change Role Dialog */}
      <Dialog open={changeRoleDialog} onOpenChange={setChangeRoleDialog}>
        <DialogContent data-testid="dialog-change-role">
          <DialogHeader>
            <DialogTitle>Change User Role</DialogTitle>
            <DialogDescription>
              Change the role for <strong>{selectedUser?.firstName} {selectedUser?.lastName}</strong>
            </DialogDescription>
          </DialogHeader>
          <div className="space-y-4 py-4">
            <div className="space-y-2">
              <Label htmlFor="new-role">Select New Role</Label>
              <Select 
                value={newRoleId?.toString()} 
                onValueChange={(value) => setNewRoleId(parseInt(value))}
              >
                <SelectTrigger data-testid="select-new-role">
                  <SelectValue placeholder="Select a role" />
                </SelectTrigger>
                <SelectContent>
                  {roles.map((role) => (
                    <SelectItem key={role.id} value={role.id.toString()} data-testid={`role-option-${role.id}`}>
                      {role.name}
                    </SelectItem>
                  ))}
                </SelectContent>
              </Select>
              <p className="text-xs text-muted-foreground">
                Current role: <strong>{selectedUser?.roleName}</strong>
              </p>
            </div>
          </div>
          <DialogFooter>
            <Button 
              variant="outline" 
              onClick={() => {
                setChangeRoleDialog(false);
                setNewRoleId(null);
                setSelectedUser(null);
              }}
              data-testid="button-cancel-role-change"
            >
              Cancel
            </Button>
            <Button 
              onClick={handleChangeRole}
              disabled={changeRoleMutation.isPending}
              data-testid="button-confirm-role-change"
            >
              {changeRoleMutation.isPending ? 'Changing...' : 'Change Role'}
            </Button>
          </DialogFooter>
        </DialogContent>
      </Dialog>

      {/* Update Recovery Email Dialog */}
      <Dialog open={recoveryEmailDialog} onOpenChange={(open) => {
        if (!open) {
          setRecoveryEmailDialog(false);
          setNewRecoveryEmail('');
          setSelectedUser(null);
        }
      }}>
        <DialogContent data-testid="dialog-recovery-email" className="sm:max-w-[500px]">
          <DialogHeader>
            <DialogTitle className="flex items-center gap-2">
              <Mail className="h-5 w-5 text-blue-600" />
              Change Recovery Email
            </DialogTitle>
            <DialogDescription>
              Update the recovery email for <strong>{selectedUser?.firstName} {selectedUser?.lastName}</strong>
            </DialogDescription>
          </DialogHeader>
          <div className="space-y-4 py-4">
            <div className="p-3 bg-blue-50 dark:bg-blue-950/30 rounded-lg border border-blue-200 dark:border-blue-800">
              <p className="text-xs font-medium text-blue-900 dark:text-blue-100 mb-1">Current Recovery Email:</p>
              <p className="text-sm font-semibold text-blue-800 dark:text-blue-200">
                {selectedUser?.recoveryEmail || selectedUser?.email || 'Not set'}
              </p>
            </div>

            <div className="space-y-2">
              <Label htmlFor="recovery-email" className="text-sm font-medium">New Recovery Email Address</Label>
              <Input
                id="recovery-email"
                type="email"
                value={newRecoveryEmail}
                onChange={(e) => setNewRecoveryEmail(e.target.value)}
                placeholder="e.g., parent@email.com or admin@ths.edu"
                data-testid="input-recovery-email"
                className="text-sm"
              />
              <div className="flex items-start gap-2 mt-2 p-2 bg-amber-50 dark:bg-amber-950/30 rounded border border-amber-200 dark:border-amber-800">
                <AlertCircle className="h-4 w-4 text-amber-600 dark:text-amber-400 mt-0.5 flex-shrink-0" />
                <div className="text-xs text-amber-800 dark:text-amber-200">
                  <p className="font-medium mb-1">Important:</p>
                  <ul className="space-y-0.5 ml-3 list-disc">
                    <li>This email will receive password reset links</li>
                    <li>Students: Use parent/guardian email</li>
                    <li>Teachers: Use their official Google email</li>
                  </ul>
                </div>
              </div>
            </div>
          </div>
          <DialogFooter>
            <Button 
              variant="outline" 
              onClick={() => {
                setRecoveryEmailDialog(false);
                setNewRecoveryEmail('');
                setSelectedUser(null);
              }}
              data-testid="button-cancel-recovery-email"
            >
              Cancel
            </Button>
            <Button 
              onClick={handleUpdateRecoveryEmail}
              disabled={updateRecoveryEmailMutation.isPending || !newRecoveryEmail}
              data-testid="button-confirm-recovery-email"
            >
              {updateRecoveryEmailMutation.isPending ? 'Updating...' : 'Update Email'}
            </Button>
          </DialogFooter>
        </DialogContent>
      </Dialog>

      {renderSuspendDialog()}
      {renderDeleteDialog()}
<<<<<<< HEAD
    </>
=======
      </div>
>>>>>>> 4994eb60
  );
}<|MERGE_RESOLUTION|>--- conflicted
+++ resolved
@@ -1100,10 +1100,7 @@
   );
 
   return (
-<<<<<<< HEAD
-    <>
-=======
->>>>>>> 4994eb60
+
       <div className="space-y-4 sm:space-y-6">
         {/* Header */}
         <div className="flex flex-col sm:flex-row sm:items-center sm:justify-between gap-3 sm:gap-0">
@@ -1414,10 +1411,6 @@
 
       {renderSuspendDialog()}
       {renderDeleteDialog()}
-<<<<<<< HEAD
-    </>
-=======
-      </div>
->>>>>>> 4994eb60
+
   );
 }