import { Card, CardContent, CardHeader, CardTitle } from '@/components/ui/card';
import { Button } from '@/components/ui/button';
import { Badge } from '@/components/ui/badge';
import { useAuth } from '@/lib/auth';
import { useQuery } from '@tanstack/react-query';
import { 
  User, 
  GraduationCap, 
  Calendar,
  BookOpen,
  MapPin,
  Clock,
  Mail,
  Phone,
  Briefcase,
  Award,
  Edit
} from 'lucide-react';
import { Link } from 'wouter';
import { Skeleton } from '@/components/ui/skeleton';

const DAYS_OF_WEEK = ['Monday', 'Tuesday', 'Wednesday', 'Thursday', 'Friday'];

interface TimetableEntry {
  id: number;
  dayOfWeek: string;
  startTime: string;
  endTime: string;
  className: string;
  subjectName: string;
  location: string | null;
}
interface Assignment {
  id: number;
  className: string;
  subjectName: string;
  subjectCode: string;
  classLevel: string;
  termName?: string;
}
interface TeacherProfile {
  department?: string;
  qualification?: string;
  yearsOfExperience?: number;
  staffId?: string;
}
interface UserData {
  firstName?: string;
  lastName?: string;
  email?: string;
  phone?: string;
  profileImageUrl?: string;
}
interface DashboardData {
  profile?: TeacherProfile;
  user?: UserData;
  assignments: Assignment[];
  timetable: TimetableEntry[];
}
export default function TeacherProfileAssignmentDashboard() {
  const { user } = useAuth();

  const { data: dashboardData, isLoading, error } = useQuery<DashboardData>({
    queryKey: ['/api/teacher/dashboard'],
    enabled: !!user,
  });

  if (!user) {
    return (
<<<<<<< HEAD
      <div className="flex items-center justify-center h-64">
        <p>Please log in to access the teacher dashboard.</p>
      </div>
=======
        <div className="flex items-center justify-center h-64">
          <p>Please log in to access the teacher dashboard.</p>
        </div>
>>>>>>> 4994eb60
    );
  }
  if (isLoading) {
    return (
<<<<<<< HEAD
      <div className="space-y-6">
        <Skeleton className="h-48 w-full" />
        <Skeleton className="h-96 w-full" />
        <Skeleton className="h-64 w-full" />
      </div>
=======
        <div className="space-y-6">
          <Skeleton className="h-48 w-full" />
          <Skeleton className="h-96 w-full" />
          <Skeleton className="h-64 w-full" />
        </div>
>>>>>>> 4994eb60
    );
  }
  if (error) {
    return (
<<<<<<< HEAD
      <Card>
        <CardContent className="p-6">
          <p className="text-destructive">Failed to load dashboard data. Please try again.</p>
        </CardContent>
      </Card>
=======
        <Card>
          <CardContent className="p-6">
            <p className="text-destructive">Failed to load dashboard data. Please try again.</p>
          </CardContent>
        </Card>
>>>>>>> 4994eb60
    );
  }
  const { profile, user: userData, assignments = [], timetable = [] } = dashboardData || {};

  const groupedTimetable: Record<string, TimetableEntry[]> = {};
  DAYS_OF_WEEK.forEach(day => {
    groupedTimetable[day] = timetable.filter((entry: TimetableEntry) => entry.dayOfWeek === day);
  });

  return (
<<<<<<< HEAD
    <div className="space-y-6 animate-fade-in">
=======
      <div className="space-y-6 animate-fade-in">
>>>>>>> 4994eb60
        {/* Page Header */}
        <div className="flex items-center justify-between">
          <div>
            <h1 className="text-3xl font-bold text-gray-900 dark:text-white" data-testid="text-page-title">
              Teacher Profile & Assignments
            </h1>
            <p className="text-muted-foreground mt-1">
              View your profile, teaching schedule, and class assignments
            </p>
          </div>
        </div>

        {/* 1️⃣ Personal Profile Section */}
        <Card data-testid="card-profile">
          <CardHeader className="pb-3">
            <div className="flex items-center justify-between">
              <CardTitle className="flex items-center gap-2 text-xl">
                <User className="h-5 w-5" />
                Personal Profile
              </CardTitle>
              <Button variant="outline" size="sm" asChild data-testid="button-edit-profile">
                <Link href="/portal/teacher/profile">
                  <Edit className="h-4 w-4 mr-2" />
                  Edit Profile
                </Link>
              </Button>
            </div>
          </CardHeader>
          <CardContent>
            <div className="grid md:grid-cols-2 gap-6">
              {/* Left Column - Basic Info */}
              <div className="space-y-4">
                <div className="flex items-center gap-4">
                  {userData?.profileImageUrl ? (
                    <img
                      src={userData.profileImageUrl}
                      alt="Profile"
                      className="h-20 w-20 rounded-full object-cover border-2 border-primary"
                      data-testid="img-profile-picture"
                    />
                  ) : (
                    <div className="h-20 w-20 rounded-full bg-primary/10 flex items-center justify-center border-2 border-primary">
                      <User className="h-10 w-10 text-primary" />
                    </div>
                  )}
                  <div>
                    <h3 className="text-2xl font-semibold" data-testid="text-full-name">
                      {userData?.firstName} {userData?.lastName}
                    </h3>
                    <p className="text-sm text-muted-foreground">Teacher</p>
                  </div>
                </div>

                <div className="space-y-3">
                  <div className="flex items-center gap-3 text-sm">
                    <Mail className="h-4 w-4 text-muted-foreground" />
                    <span data-testid="text-email">{userData?.email || 'Not provided'}</span>
                  </div>
                  <div className="flex items-center gap-3 text-sm">
                    <Phone className="h-4 w-4 text-muted-foreground" />
                    <span data-testid="text-phone">{userData?.phone || 'Not provided'}</span>
                  </div>
                  {profile?.staffId && (
                    <div className="flex items-center gap-3 text-sm">
                      <Badge variant="outline" data-testid="badge-staff-id">
                        Staff ID: {profile.staffId}
                      </Badge>
                    </div>
                  )}
                </div>
              </div>

              {/* Right Column - Professional Info */}
              <div className="space-y-4">
                <div className="grid grid-cols-1 gap-4">
                  <div className="p-4 bg-muted/50 rounded-lg">
                    <div className="flex items-center gap-2 mb-2">
                      <Briefcase className="h-4 w-4 text-primary" />
                      <span className="text-sm font-medium">Department</span>
                    </div>
                    <p className="text-base" data-testid="text-department">
                      {profile?.department || 'Not specified'}
                    </p>
                  </div>

                  <div className="p-4 bg-muted/50 rounded-lg">
                    <div className="flex items-center gap-2 mb-2">
                      <Award className="h-4 w-4 text-primary" />
                      <span className="text-sm font-medium">Qualification</span>
                    </div>
                    <p className="text-base" data-testid="text-qualification">
                      {profile?.qualification || 'Not specified'}
                    </p>
                  </div>

                  <div className="p-4 bg-muted/50 rounded-lg">
                    <div className="flex items-center gap-2 mb-2">
                      <GraduationCap className="h-4 w-4 text-primary" />
                      <span className="text-sm font-medium">Experience</span>
                    </div>
                    <p className="text-base" data-testid="text-experience">
                      {profile?.yearsOfExperience || 0} years
                    </p>
                  </div>
                </div>
              </div>
            </div>
          </CardContent>
        </Card>

        {/* 2️⃣ Weekly Timetable Section */}
        <Card data-testid="card-timetable">
          <CardHeader className="pb-3">
            <CardTitle className="flex items-center gap-2 text-xl">
              <Calendar className="h-5 w-5" />
              Weekly Timetable
            </CardTitle>
          </CardHeader>
          <CardContent>
            {timetable.length === 0 ? (
              <div className="text-center py-12 text-muted-foreground">
                <Calendar className="h-12 w-12 mx-auto mb-4 opacity-50" />
                <p data-testid="text-no-timetable">
                  No timetable entries found. Your schedule will appear here once assigned by the admin.
                </p>
              </div>
            ) : (
              <div className="overflow-x-auto">
                <div className="min-w-full space-y-4">
                  {DAYS_OF_WEEK.map((day, dayIndex) => {
                    const daySlots = groupedTimetable[day] || [];
                    return (
                      <div
                        key={day}
                        className="border rounded-lg p-4"
                        data-testid={`timetable-day-${dayIndex}`}
                      >
                        <h4 className="font-semibold mb-3 text-lg flex items-center gap-2">
                          <div className="h-3 w-3 rounded-full bg-primary"></div>
                          {day}
                        </h4>
                        {daySlots.length === 0 ? (
                          <p className="text-sm text-muted-foreground ml-5">No classes scheduled</p>
                        ) : (
                          <div className="grid gap-2 ml-5">
                            {daySlots.map((slot: TimetableEntry, slotIndex: number) => (
                              <div
                                key={slot.id}
                                className="flex items-center justify-between p-3 bg-muted/30 rounded-lg hover:bg-muted/50 transition-colors"
                                data-testid={`timetable-slot-${dayIndex}-${slotIndex}`}
                              >
                                <div className="flex items-center gap-4 flex-1">
                                  <div className="flex items-center gap-2 min-w-[100px]">
                                    <Clock className="h-4 w-4 text-primary" />
                                    <span className="font-medium text-sm" data-testid={`text-time-${dayIndex}-${slotIndex}`}>
                                      {slot.startTime} - {slot.endTime}
                                    </span>
                                  </div>
                                  <div className="flex items-center gap-2">
                                    <BookOpen className="h-4 w-4 text-muted-foreground" />
                                    <span className="font-medium" data-testid={`text-subject-${dayIndex}-${slotIndex}`}>
                                      {slot.subjectName}
                                    </span>
                                  </div>
                                  <Badge variant="secondary" data-testid={`badge-class-${dayIndex}-${slotIndex}`}>
                                    {slot.className}
                                  </Badge>
                                </div>
                                {slot.location && (
                                  <div className="flex items-center gap-2 text-sm text-muted-foreground">
                                    <MapPin className="h-4 w-4" />
                                    <span data-testid={`text-location-${dayIndex}-${slotIndex}`}>
                                      {slot.location}
                                    </span>
                                  </div>
                                )}
                              </div>
                            ))}
                          </div>
                        )}
                      </div>
                    );
                  })}
                </div>
              </div>
            )}
          </CardContent>
        </Card>

        {/* 3️⃣ Assigned Classes & Subjects Section */}
        <Card data-testid="card-assignments">
          <CardHeader className="pb-3">
            <CardTitle className="flex items-center gap-2 text-xl">
              <BookOpen className="h-5 w-5" />
              Assigned Classes & Subjects
            </CardTitle>
          </CardHeader>
          <CardContent>
            {assignments.length === 0 ? (
              <div className="text-center py-12 text-muted-foreground">
                <BookOpen className="h-12 w-12 mx-auto mb-4 opacity-50" />
                <p data-testid="text-no-assignments">
                  No class assignments found. Your teaching assignments will appear here once configured by the admin.
                </p>
              </div>
            ) : (
              <div className="grid md:grid-cols-2 lg:grid-cols-3 gap-4">
                {assignments.map((assignment: Assignment, index: number) => (
                  <div
                    key={assignment.id}
                    className="p-4 border rounded-lg hover:border-primary/50 hover:shadow-md transition-all"
                    data-testid={`card-assignment-${index}`}
                  >
                    <div className="flex items-start justify-between mb-3">
                      <div className="flex-1">
                        <div className="flex items-center gap-2 mb-1">
                          <GraduationCap className="h-5 w-5 text-primary" />
                          <h4 className="font-semibold text-lg" data-testid={`text-class-name-${index}`}>
                            {assignment.className}
                          </h4>
                        </div>
                        <Badge variant="outline" className="text-xs" data-testid={`badge-class-level-${index}`}>
                          {assignment.classLevel}
                        </Badge>
                      </div>
                    </div>

                    <div className="space-y-2">
                      <div className="flex items-center gap-2 text-sm">
                        <BookOpen className="h-4 w-4 text-muted-foreground" />
                        <div>
                          <p className="font-medium" data-testid={`text-subject-name-${index}`}>
                            {assignment.subjectName}
                          </p>
                          <p className="text-xs text-muted-foreground" data-testid={`text-subject-code-${index}`}>
                            Code: {assignment.subjectCode}
                          </p>
                        </div>
                      </div>

                      {assignment.termName && (
                        <div className="pt-2 mt-2 border-t">
                          <p className="text-xs text-muted-foreground">
                            Term: <span className="font-medium" data-testid={`text-term-${index}`}>{assignment.termName}</span>
                          </p>
                        </div>
                      )}
                    </div>
                  </div>
                ))}
              </div>
            )}
          </CardContent>
        </Card>
      </div>
  );
}<|MERGE_RESOLUTION|>--- conflicted
+++ resolved
@@ -67,49 +67,17 @@
 
   if (!user) {
     return (
-<<<<<<< HEAD
-      <div className="flex items-center justify-center h-64">
-        <p>Please log in to access the teacher dashboard.</p>
-      </div>
-=======
-        <div className="flex items-center justify-center h-64">
-          <p>Please log in to access the teacher dashboard.</p>
-        </div>
->>>>>>> 4994eb60
+
     );
   }
   if (isLoading) {
     return (
-<<<<<<< HEAD
-      <div className="space-y-6">
-        <Skeleton className="h-48 w-full" />
-        <Skeleton className="h-96 w-full" />
-        <Skeleton className="h-64 w-full" />
-      </div>
-=======
-        <div className="space-y-6">
-          <Skeleton className="h-48 w-full" />
-          <Skeleton className="h-96 w-full" />
-          <Skeleton className="h-64 w-full" />
-        </div>
->>>>>>> 4994eb60
+
     );
   }
   if (error) {
     return (
-<<<<<<< HEAD
-      <Card>
-        <CardContent className="p-6">
-          <p className="text-destructive">Failed to load dashboard data. Please try again.</p>
-        </CardContent>
-      </Card>
-=======
-        <Card>
-          <CardContent className="p-6">
-            <p className="text-destructive">Failed to load dashboard data. Please try again.</p>
-          </CardContent>
-        </Card>
->>>>>>> 4994eb60
+
     );
   }
   const { profile, user: userData, assignments = [], timetable = [] } = dashboardData || {};
@@ -120,11 +88,7 @@
   });
 
   return (
-<<<<<<< HEAD
-    <div className="space-y-6 animate-fade-in">
-=======
-      <div className="space-y-6 animate-fade-in">
->>>>>>> 4994eb60
+
         {/* Page Header */}
         <div className="flex items-center justify-between">
           <div>
