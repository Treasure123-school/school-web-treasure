import { useState } from 'react';
import { useQuery, useMutation } from '@tanstack/react-query';
import { apiRequest, queryClient } from '@/lib/queryClient';
import { Card, CardContent, CardHeader, CardTitle, CardDescription } from '@/components/ui/card';
import { Button } from '@/components/ui/button';
import { Input } from '@/components/ui/input';
import { Label } from '@/components/ui/label';
import { Select, SelectContent, SelectItem, SelectTrigger, SelectValue } from '@/components/ui/select';
import { Dialog, DialogContent, DialogHeader, DialogTitle, DialogTrigger, DialogDescription, DialogFooter } from '@/components/ui/dialog';
import { Table, TableBody, TableCell, TableHead, TableHeader, TableRow } from '@/components/ui/table';
import { Badge } from '@/components/ui/badge';
import { Checkbox } from '@/components/ui/checkbox';
import { ScrollArea } from '@/components/ui/scroll-area';
import { useToast } from '@/hooks/use-toast';
import { Search, BookOpen, Users, GraduationCap, Palette, Briefcase, BookMarked, Wand2, Plus, X, Loader2 } from 'lucide-react';
import { useAuth } from '@/lib/auth';

const DEPARTMENT_OPTIONS = [
  { value: 'all', label: 'All Departments' },
  { value: 'science', label: 'Science', icon: GraduationCap },
  { value: 'art', label: 'Art', icon: Palette },
  { value: 'commercial', label: 'Commercial', icon: Briefcase },
];

const CATEGORY_COLORS: Record<string, string> = {
  general: 'bg-slate-100 text-slate-700 dark:bg-slate-800 dark:text-slate-300',
  science: 'bg-blue-100 text-blue-700 dark:bg-blue-900 dark:text-blue-300',
  art: 'bg-purple-100 text-purple-700 dark:bg-purple-900 dark:text-purple-300',
  commercial: 'bg-amber-100 text-amber-700 dark:bg-amber-900 dark:text-amber-300',
};

export default function StudentSubjectAssignment() {
  const { user } = useAuth();
  const { toast } = useToast();
  const [searchTerm, setSearchTerm] = useState('');
  const [selectedClass, setSelectedClass] = useState<string>('all');
  const [selectedStudent, setSelectedStudent] = useState<any>(null);
  const [isAssignDialogOpen, setIsAssignDialogOpen] = useState(false);
  const [selectedSubjects, setSelectedSubjects] = useState<number[]>([]);


  const { data: students = [], isLoading: studentsLoading } = useQuery({
    queryKey: ['/api/students'],
    queryFn: async () => {
      const response = await apiRequest('GET', '/api/students');
      return await response.json();
    },
  });

  const { data: classes = [] } = useQuery({
    queryKey: ['/api/classes'],
    queryFn: async () => {
      const response = await apiRequest('GET', '/api/classes');
      return await response.json();
    },
  });

  const { data: allSubjects = [] } = useQuery({
    queryKey: ['/api/subjects'],
    queryFn: async () => {
      const response = await apiRequest('GET', '/api/subjects');
      return await response.json();
    },
  });

  const { data: studentSubjects = [], refetch: refetchStudentSubjects } = useQuery({
    queryKey: ['/api/students', selectedStudent?.id, 'subjects'],
    queryFn: async () => {
      if (!selectedStudent?.id) return [];
      const response = await apiRequest('GET', `/api/students/${selectedStudent.id}/subjects`);
      return await response.json();
    },
    enabled: !!selectedStudent?.id,
  });

  const { data: availableSubjects = [] } = useQuery({
    queryKey: ['/api/classes', selectedStudent?.classId, 'available-subjects', selectedStudent?.department],
    queryFn: async () => {
      if (!selectedStudent?.classId) return [];
      const departmentParam = selectedStudent.department ? `?department=${selectedStudent.department}` : '';
      const response = await apiRequest('GET', `/api/classes/${selectedStudent.classId}/available-subjects${departmentParam}`);
      return await response.json();
    },
    enabled: !!selectedStudent?.classId,
  });

  const autoAssignMutation = useMutation({
    mutationFn: async (studentId: string) => {
      const response = await apiRequest('POST', `/api/students/${studentId}/auto-assign-subjects`);
      return await response.json();
    },
    onSuccess: (data) => {
      toast({
        title: 'Subjects Assigned',
        description: data.message || 'Subjects have been automatically assigned',
      });
      refetchStudentSubjects();
      queryClient.invalidateQueries({ queryKey: ['/api/students'] });
    },
    onError: (error: any) => {
      toast({
        title: 'Assignment Failed',
        description: error.message || 'Failed to auto-assign subjects',
        variant: 'destructive',
      });
    },
  });

  const manualAssignMutation = useMutation({
    mutationFn: async ({ studentId, subjectIds }: { studentId: string; subjectIds: number[] }) => {
      const response = await apiRequest('POST', `/api/students/${studentId}/subjects`, { subjectIds });
      return await response.json();
    },
    onSuccess: (data) => {
      toast({
        title: 'Subjects Assigned',
        description: data.message || 'Selected subjects have been assigned',
      });
      setIsAssignDialogOpen(false);
      setSelectedSubjects([]);
      refetchStudentSubjects();
      queryClient.invalidateQueries({ queryKey: ['/api/students'] });
    },
    onError: (error: any) => {
      toast({
        title: 'Assignment Failed',
        description: error.message || 'Failed to assign subjects',
        variant: 'destructive',
      });
    },
  });

  const removeAssignmentMutation = useMutation({
    mutationFn: async (assignmentId: number) => {
      const response = await apiRequest('DELETE', `/api/student-subject-assignments/${assignmentId}`);
      return await response.json();
    },
    onSuccess: () => {
      toast({
        title: 'Subject Removed',
        description: 'Subject assignment has been removed',
      });
      refetchStudentSubjects();
    },
    onError: (error: any) => {
      toast({
        title: 'Removal Failed',
        description: error.message || 'Failed to remove subject assignment',
        variant: 'destructive',
      });
    },
  });

  const filteredStudents = students.filter((student: any) => {
    const matchesSearch = !searchTerm || 
      student.firstName?.toLowerCase().includes(searchTerm.toLowerCase()) ||
      student.lastName?.toLowerCase().includes(searchTerm.toLowerCase()) ||
      student.studentId?.toLowerCase().includes(searchTerm.toLowerCase());
    
    const matchesClass = selectedClass === 'all' || student.classId?.toString() === selectedClass;
    
    return matchesSearch && matchesClass;
  });

  const getClassName = (classId: number) => {
    const classInfo = classes.find((c: any) => c.id === classId);
    return classInfo?.name || 'Not Assigned';
  };

  const getDepartmentBadge = (department: string | null) => {
    if (!department) return null;
    const deptInfo = DEPARTMENT_OPTIONS.find(d => d.value === department);
    const Icon = deptInfo?.icon || BookMarked;
    return (
      <Badge variant="outline" className="gap-1">
        <Icon className="w-3 h-3" />
        {deptInfo?.label || department}
      </Badge>
    );
  };

  const handleAutoAssign = async (student: any) => {
    if (!student.classId) {
      toast({
        title: 'Cannot Assign',
        description: 'Student must be assigned to a class first',
        variant: 'destructive',
      });
      return;
    }
    autoAssignMutation.mutate(student.id);
  };

  const handleManualAssign = () => {
    if (!selectedStudent || selectedSubjects.length === 0) return;
    manualAssignMutation.mutate({
      studentId: selectedStudent.id,
      subjectIds: selectedSubjects,
    });
  };

  const toggleSubjectSelection = (subjectId: number) => {
    setSelectedSubjects(prev => 
      prev.includes(subjectId) 
        ? prev.filter(id => id !== subjectId)
        : [...prev, subjectId]
    );
  };

  const getUnassignedSubjects = () => {
    const assignedIds = studentSubjects.map((s: any) => s.subjectId);
    return availableSubjects.filter((subject: any) => !assignedIds.includes(subject.id));
  };

  return (
<<<<<<< HEAD
    <>
=======
>>>>>>> 4994eb60
      <div className="space-y-6" data-testid="student-subject-assignment">
        <div className="flex flex-col sm:flex-row sm:justify-between sm:items-center gap-3">
          <div>
            <h1 className="text-2xl sm:text-3xl font-bold">Student Subject Assignment</h1>
            <p className="text-muted-foreground mt-1">Assign subjects to students based on their class level and department</p>
          </div>
        </div>

        <Card>
          <CardHeader>
            <CardTitle className="flex items-center gap-2">
              <Users className="w-5 h-5" />
              Students
            </CardTitle>
            <CardDescription>Select a student to view or assign subjects</CardDescription>
          </CardHeader>
          <CardContent>
            <div className="flex flex-col sm:flex-row gap-3 mb-4">
              <div className="relative flex-1">
                <Search className="absolute left-3 top-1/2 transform -translate-y-1/2 text-muted-foreground w-4 h-4" />
                <Input
                  placeholder="Search by name or student ID..."
                  value={searchTerm}
                  onChange={(e) => setSearchTerm(e.target.value)}
                  className="pl-10"
                  data-testid="input-search-students"
                />
              </div>
              <Select value={selectedClass} onValueChange={setSelectedClass}>
                <SelectTrigger className="w-full sm:w-48" data-testid="select-class-filter">
                  <SelectValue placeholder="Filter by class" />
                </SelectTrigger>
                <SelectContent>
                  <SelectItem value="all">All Classes</SelectItem>
                  {classes.map((c: any) => (
                    <SelectItem key={c.id} value={c.id.toString()}>
                      {c.name}
                    </SelectItem>
                  ))}
                </SelectContent>
              </Select>
            </div>

            {studentsLoading ? (
              <div className="flex justify-center py-8">
                <Loader2 className="w-6 h-6 animate-spin text-muted-foreground" />
              </div>
            ) : filteredStudents.length === 0 ? (
              <div className="text-center py-8 text-muted-foreground">
                No students found
              </div>
            ) : (
              <div className="rounded-md border overflow-x-auto">
                <Table>
                  <TableHeader>
                    <TableRow>
                      <TableHead>Student</TableHead>
                      <TableHead className="hidden sm:table-cell">Student ID</TableHead>
                      <TableHead>Class</TableHead>
                      <TableHead className="hidden md:table-cell">Department</TableHead>
                      <TableHead className="text-right">Actions</TableHead>
                    </TableRow>
                  </TableHeader>
                  <TableBody>
                    {filteredStudents.slice(0, 50).map((student: any) => (
                      <TableRow 
                        key={student.id}
                        className={selectedStudent?.id === student.id ? 'bg-muted' : ''}
                        onClick={() => setSelectedStudent(student)}
                        data-testid={`row-student-${student.id}`}
                      >
                        <TableCell className="font-medium">
                          {student.firstName} {student.lastName}
                        </TableCell>
                        <TableCell className="hidden sm:table-cell">
                          {student.studentId}
                        </TableCell>
                        <TableCell>
                          <Badge variant="secondary">
                            {getClassName(student.classId)}
                          </Badge>
                        </TableCell>
                        <TableCell className="hidden md:table-cell">
                          {getDepartmentBadge(student.department)}
                        </TableCell>
                        <TableCell className="text-right">
                          <div className="flex justify-end gap-2">
                            <Button
                              size="sm"
                              variant="outline"
                              onClick={(e) => {
                                e.stopPropagation();
                                setSelectedStudent(student);
                              }}
                              data-testid={`button-view-subjects-${student.id}`}
                            >
                              <BookOpen className="w-4 h-4" />
                            </Button>
                            <Button
                              size="sm"
                              variant="default"
                              onClick={(e) => {
                                e.stopPropagation();
                                handleAutoAssign(student);
                              }}
                              disabled={!student.classId || autoAssignMutation.isPending}
                              data-testid={`button-auto-assign-${student.id}`}
                            >
                              {autoAssignMutation.isPending ? (
                                <Loader2 className="w-4 h-4 animate-spin" />
                              ) : (
                                <Wand2 className="w-4 h-4" />
                              )}
                            </Button>
                          </div>
                        </TableCell>
                      </TableRow>
                    ))}
                  </TableBody>
                </Table>
              </div>
            )}
            {filteredStudents.length > 50 && (
              <p className="text-sm text-muted-foreground mt-2">
                Showing first 50 of {filteredStudents.length} students. Use search to find specific students.
              </p>
            )}
          </CardContent>
        </Card>

        {selectedStudent && (
          <Card>
            <CardHeader>
              <div className="flex flex-col sm:flex-row sm:justify-between sm:items-start gap-3">
                <div>
                  <CardTitle className="flex items-center gap-2">
                    <BookOpen className="w-5 h-5" />
                    Assigned Subjects
                  </CardTitle>
                  <CardDescription>
                    {selectedStudent.firstName} {selectedStudent.lastName} - {getClassName(selectedStudent.classId)}
                    {selectedStudent.department && ` (${selectedStudent.department})`}
                  </CardDescription>
                </div>
                <div className="flex gap-2 flex-wrap">
                  <Button
                    variant="outline"
                    onClick={() => handleAutoAssign(selectedStudent)}
                    disabled={!selectedStudent.classId || autoAssignMutation.isPending}
                    data-testid="button-auto-assign-selected"
                  >
                    {autoAssignMutation.isPending ? (
                      <Loader2 className="w-4 h-4 mr-2 animate-spin" />
                    ) : (
                      <Wand2 className="w-4 h-4 mr-2" />
                    )}
                    Auto-Assign
                  </Button>
                  <Dialog open={isAssignDialogOpen} onOpenChange={setIsAssignDialogOpen}>
                    <DialogTrigger asChild>
                      <Button data-testid="button-manual-assign">
                        <Plus className="w-4 h-4 mr-2" />
                        Add Subjects
                      </Button>
                    </DialogTrigger>
                    <DialogContent className="max-w-lg">
                      <DialogHeader>
                        <DialogTitle>Add Subjects</DialogTitle>
                        <DialogDescription>
                          Select subjects to assign to {selectedStudent.firstName} {selectedStudent.lastName}
                        </DialogDescription>
                      </DialogHeader>
                      <ScrollArea className="max-h-[400px]">
                        <div className="space-y-2 pr-4">
                          {getUnassignedSubjects().length === 0 ? (
                            <p className="text-muted-foreground text-center py-4">
                              All available subjects are already assigned
                            </p>
                          ) : (
                            getUnassignedSubjects().map((subject: any) => (
                              <div
                                key={subject.id}
                                className="flex items-center space-x-3 p-3 rounded-md border hover-elevate cursor-pointer"
                                onClick={() => toggleSubjectSelection(subject.id)}
                                data-testid={`checkbox-subject-${subject.id}`}
                              >
                                <Checkbox
                                  checked={selectedSubjects.includes(subject.id)}
                                  onCheckedChange={() => toggleSubjectSelection(subject.id)}
                                />
                                <div className="flex-1">
                                  <div className="font-medium">{subject.name}</div>
                                  <div className="text-sm text-muted-foreground">{subject.code}</div>
                                </div>
                                <Badge className={CATEGORY_COLORS[subject.category] || CATEGORY_COLORS.general}>
                                  {subject.category || 'general'}
                                </Badge>
                              </div>
                            ))
                          )}
                        </div>
                      </ScrollArea>
                      <DialogFooter>
                        <Button variant="outline" onClick={() => setIsAssignDialogOpen(false)}>
                          Cancel
                        </Button>
                        <Button
                          onClick={handleManualAssign}
                          disabled={selectedSubjects.length === 0 || manualAssignMutation.isPending}
                          data-testid="button-confirm-assign"
                        >
                          {manualAssignMutation.isPending ? (
                            <Loader2 className="w-4 h-4 mr-2 animate-spin" />
                          ) : null}
                          Assign {selectedSubjects.length} Subject{selectedSubjects.length !== 1 ? 's' : ''}
                        </Button>
                      </DialogFooter>
                    </DialogContent>
                  </Dialog>
                </div>
              </div>
            </CardHeader>
            <CardContent>
              {studentSubjects.length === 0 ? (
                <div className="text-center py-8 text-muted-foreground">
                  <BookOpen className="w-12 h-12 mx-auto mb-3 opacity-50" />
                  <p>No subjects assigned yet</p>
                  <p className="text-sm">Use Auto-Assign or Add Subjects to assign subjects to this student</p>
                </div>
              ) : (
                <div className="grid gap-3 sm:grid-cols-2 lg:grid-cols-3">
                  {studentSubjects.map((assignment: any) => (
                    <div
                      key={assignment.id}
                      className="flex items-center justify-between p-3 rounded-md border"
                      data-testid={`subject-assignment-${assignment.id}`}
                    >
                      <div className="flex-1 min-w-0">
                        <div className="font-medium truncate">{assignment.subjectName}</div>
                        <div className="flex items-center gap-2 mt-1">
                          <span className="text-sm text-muted-foreground">{assignment.subjectCode}</span>
                          <Badge className={CATEGORY_COLORS[assignment.category] || CATEGORY_COLORS.general}>
                            {assignment.category || 'general'}
                          </Badge>
                        </div>
                      </div>
                      <Button
                        size="icon"
                        variant="ghost"
                        onClick={() => removeAssignmentMutation.mutate(assignment.id)}
                        disabled={removeAssignmentMutation.isPending}
                        data-testid={`button-remove-subject-${assignment.id}`}
                      >
                        <X className="w-4 h-4" />
                      </Button>
                    </div>
                  ))}
                </div>
              )}
            </CardContent>
          </Card>
        )}
      </div>
<<<<<<< HEAD
    </>
=======
>>>>>>> 4994eb60
  );
}<|MERGE_RESOLUTION|>--- conflicted
+++ resolved
@@ -213,10 +213,6 @@
   };
 
   return (
-<<<<<<< HEAD
-    <>
-=======
->>>>>>> 4994eb60
       <div className="space-y-6" data-testid="student-subject-assignment">
         <div className="flex flex-col sm:flex-row sm:justify-between sm:items-center gap-3">
           <div>
@@ -480,9 +476,6 @@
           </Card>
         )}
       </div>
-<<<<<<< HEAD
-    </>
-=======
->>>>>>> 4994eb60
+
   );
 }